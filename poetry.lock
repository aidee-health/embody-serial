[[package]]
name = "alabaster"
version = "0.7.12"
description = "A configurable sidebar-enabled Sphinx theme"
category = "dev"
optional = false
python-versions = "*"

[[package]]
name = "attrs"
version = "22.1.0"
description = "Classes Without Boilerplate"
category = "dev"
optional = false
python-versions = ">=3.5"

[package.extras]
dev = ["coverage[toml] (>=5.0.2)", "hypothesis", "pympler", "pytest (>=4.3.0)", "mypy (>=0.900,!=0.940)", "pytest-mypy-plugins", "zope.interface", "furo", "sphinx", "sphinx-notfound-page", "pre-commit", "cloudpickle"]
docs = ["furo", "sphinx", "zope.interface", "sphinx-notfound-page"]
tests = ["coverage[toml] (>=5.0.2)", "hypothesis", "pympler", "pytest (>=4.3.0)", "mypy (>=0.900,!=0.940)", "pytest-mypy-plugins", "zope.interface", "cloudpickle"]
tests_no_zope = ["coverage[toml] (>=5.0.2)", "hypothesis", "pympler", "pytest (>=4.3.0)", "mypy (>=0.900,!=0.940)", "pytest-mypy-plugins", "cloudpickle"]

[[package]]
name = "babel"
version = "2.11.0"
description = "Internationalization utilities"
category = "dev"
optional = false
python-versions = ">=3.6"

[package.dependencies]
pytz = ">=2015.7"

[[package]]
name = "bandit"
version = "1.7.4"
description = "Security oriented static analyser for python code."
category = "dev"
optional = false
python-versions = ">=3.7"

[package.dependencies]
colorama = {version = ">=0.3.9", markers = "platform_system == \"Windows\""}
GitPython = ">=1.0.1"
PyYAML = ">=5.3.1"
stevedore = ">=1.20.0"

[package.extras]
test = ["coverage (>=4.5.4)", "fixtures (>=3.0.0)", "flake8 (>=4.0.0)", "stestr (>=2.5.0)", "testscenarios (>=0.5.0)", "testtools (>=2.3.0)", "toml", "beautifulsoup4 (>=4.8.0)", "pylint (==1.9.4)"]
toml = ["toml"]
yaml = ["pyyaml"]

[[package]]
name = "beautifulsoup4"
version = "4.11.1"
description = "Screen-scraping library"
category = "dev"
optional = false
python-versions = ">=3.6.0"

[package.dependencies]
soupsieve = ">1.2"

[package.extras]
html5lib = ["html5lib"]
lxml = ["lxml"]

[[package]]
name = "black"
version = "22.10.0"
description = "The uncompromising code formatter."
category = "dev"
optional = false
python-versions = ">=3.7"

[package.dependencies]
click = ">=8.0.0"
mypy-extensions = ">=0.4.3"
pathspec = ">=0.9.0"
platformdirs = ">=2"
tomli = {version = ">=1.1.0", markers = "python_full_version < \"3.11.0a7\""}
typing-extensions = {version = ">=3.10.0.0", markers = "python_version < \"3.10\""}

[package.extras]
colorama = ["colorama (>=0.4.3)"]
d = ["aiohttp (>=3.7.4)"]
jupyter = ["ipython (>=7.8.0)", "tokenize-rt (>=3.2.0)"]
uvloop = ["uvloop (>=0.15.2)"]

[[package]]
name = "certifi"
version = "2022.9.24"
description = "Python package for providing Mozilla's CA Bundle."
category = "dev"
optional = false
python-versions = ">=3.6"

[[package]]
name = "cfgv"
version = "3.3.1"
description = "Validate configuration and produce human readable error messages."
category = "dev"
optional = false
python-versions = ">=3.6.1"

[[package]]
name = "charset-normalizer"
version = "2.1.1"
description = "The Real First Universal Charset Detector. Open, modern and actively maintained alternative to Chardet."
category = "dev"
optional = false
python-versions = ">=3.6.0"

[package.extras]
unicode_backport = ["unicodedata2"]

[[package]]
name = "click"
version = "8.1.3"
description = "Composable command line interface toolkit"
category = "dev"
optional = false
python-versions = ">=3.7"

[package.dependencies]
colorama = {version = "*", markers = "platform_system == \"Windows\""}

[[package]]
name = "colorama"
version = "0.4.6"
description = "Cross-platform colored terminal text."
category = "dev"
optional = false
python-versions = "!=3.0.*,!=3.1.*,!=3.2.*,!=3.3.*,!=3.4.*,!=3.5.*,!=3.6.*,>=2.7"

[[package]]
name = "coverage"
version = "6.5.0"
description = "Code coverage measurement for Python"
category = "dev"
optional = false
python-versions = ">=3.7"

[package.dependencies]
tomli = {version = "*", optional = true, markers = "python_full_version <= \"3.11.0a6\" and extra == \"toml\""}

[package.extras]
toml = ["tomli"]

[[package]]
name = "darglint"
version = "1.8.1"
description = "A utility for ensuring Google-style docstrings stay up to date with the source code."
category = "dev"
optional = false
python-versions = ">=3.6,<4.0"

[[package]]
name = "distlib"
version = "0.3.6"
description = "Distribution utilities"
category = "dev"
optional = false
python-versions = "*"

[[package]]
name = "docutils"
version = "0.19"
description = "Docutils -- Python Documentation Utilities"
category = "dev"
optional = false
python-versions = ">=3.7"

[[package]]
name = "dparse"
version = "0.6.2"
description = "A parser for Python dependency files"
category = "dev"
optional = false
python-versions = ">=3.5"

[package.dependencies]
packaging = "*"
toml = "*"

[package.extras]
pipenv = ["pipenv"]
conda = ["pyyaml"]

[[package]]
name = "embody-codec"
version = "1.0.10"
description = "Embody Protocol Codec"
category = "main"
optional = false
python-versions = ">=3.7,<4.0"

[[package]]
name = "filelock"
version = "3.8.0"
description = "A platform independent file lock."
category = "dev"
optional = false
python-versions = ">=3.7"

[package.extras]
docs = ["furo (>=2022.6.21)", "sphinx (>=5.1.1)", "sphinx-autodoc-typehints (>=1.19.1)"]
testing = ["covdefaults (>=2.2)", "coverage (>=6.4.2)", "pytest (>=7.1.2)", "pytest-cov (>=3)", "pytest-timeout (>=2.1)"]

[[package]]
name = "flake8"
version = "4.0.1"
description = "the modular source code checker: pep8 pyflakes and co"
category = "dev"
optional = false
python-versions = ">=3.6"

[package.dependencies]
mccabe = ">=0.6.0,<0.7.0"
pycodestyle = ">=2.8.0,<2.9.0"
pyflakes = ">=2.4.0,<2.5.0"

[[package]]
name = "flake8-bandit"
version = "3.0.0"
description = "Automated security testing with bandit and flake8."
category = "dev"
optional = false
python-versions = ">=3.6"

[package.dependencies]
bandit = ">=1.7.3"
flake8 = "*"
flake8-polyfill = "*"
pycodestyle = "*"

[[package]]
name = "flake8-bugbear"
version = "22.10.27"
description = "A plugin for flake8 finding likely bugs and design problems in your program. Contains warnings that don't belong in pyflakes and pycodestyle."
category = "dev"
optional = false
python-versions = ">=3.7"

[package.dependencies]
attrs = ">=19.2.0"
flake8 = ">=3.0.0"

[package.extras]
dev = ["tox", "coverage", "hypothesis", "hypothesmith (>=0.2)", "pre-commit"]

[[package]]
name = "flake8-docstrings"
version = "1.6.0"
description = "Extension for flake8 which uses pydocstyle to check docstrings"
category = "dev"
optional = false
python-versions = "*"

[package.dependencies]
flake8 = ">=3"
pydocstyle = ">=2.1"

[[package]]
name = "flake8-polyfill"
version = "1.0.2"
description = "Polyfill package for Flake8 plugins"
category = "dev"
optional = false
python-versions = "*"

[package.dependencies]
flake8 = "*"

[[package]]
name = "flake8-rst-docstrings"
version = "0.2.7"
description = "Python docstring reStructuredText (RST) validator"
category = "dev"
optional = false
python-versions = ">=3.7"

[package.dependencies]
flake8 = ">=3.0.0"
pygments = "*"
restructuredtext-lint = "*"

[[package]]
name = "furo"
version = "2022.9.29"
description = "A clean customisable Sphinx documentation theme."
category = "dev"
optional = false
python-versions = ">=3.7"

[package.dependencies]
beautifulsoup4 = "*"
pygments = ">=2.7"
sphinx = ">=4.0,<6.0"
sphinx-basic-ng = "*"

[[package]]
name = "gitdb"
version = "4.0.9"
description = "Git Object Database"
category = "dev"
optional = false
python-versions = ">=3.6"

[package.dependencies]
smmap = ">=3.0.1,<6"

[[package]]
name = "gitpython"
version = "3.1.29"
description = "GitPython is a python library used to interact with Git repositories"
category = "dev"
optional = false
python-versions = ">=3.7"

[package.dependencies]
gitdb = ">=4.0.1,<5"

[[package]]
name = "identify"
version = "2.5.8"
description = "File identification library for Python"
category = "dev"
optional = false
python-versions = ">=3.7"

[package.extras]
license = ["ukkonen"]

[[package]]
name = "idna"
version = "3.4"
description = "Internationalized Domain Names in Applications (IDNA)"
category = "dev"
optional = false
python-versions = ">=3.5"

[[package]]
name = "imagesize"
version = "1.4.1"
description = "Getting image size from png/jpeg/jpeg2000/gif file"
category = "dev"
optional = false
python-versions = ">=2.7, !=3.0.*, !=3.1.*, !=3.2.*, !=3.3.*"

[[package]]
name = "importlib-metadata"
version = "5.0.0"
description = "Read metadata from Python packages"
category = "dev"
optional = false
python-versions = ">=3.7"

[package.dependencies]
zipp = ">=0.5"

[package.extras]
docs = ["sphinx (>=3.5)", "jaraco.packaging (>=9)", "rst.linker (>=1.9)", "furo", "jaraco.tidelift (>=1.4)"]
perf = ["ipython"]
testing = ["pytest (>=6)", "pytest-checkdocs (>=2.4)", "pytest-flake8", "flake8 (<5)", "pytest-cov", "pytest-enabler (>=1.3)", "packaging", "pyfakefs", "flufl.flake8", "pytest-perf (>=0.9.2)", "pytest-black (>=0.3.7)", "pytest-mypy (>=0.9.1)", "importlib-resources (>=1.3)"]

[[package]]
name = "isort"
version = "5.10.1"
description = "A Python utility / library to sort Python imports."
category = "dev"
optional = false
python-versions = ">=3.6.1,<4.0"

[package.extras]
pipfile_deprecated_finder = ["pipreqs", "requirementslib"]
requirements_deprecated_finder = ["pipreqs", "pip-api"]
colors = ["colorama (>=0.4.3,<0.5.0)"]
plugins = ["setuptools"]

[[package]]
name = "jinja2"
version = "3.1.2"
description = "A very fast and expressive template engine."
category = "dev"
optional = false
python-versions = ">=3.7"

[package.dependencies]
MarkupSafe = ">=2.0"

[package.extras]
i18n = ["Babel (>=2.7)"]

[[package]]
name = "livereload"
version = "2.6.3"
description = "Python LiveReload is an awesome tool for web developers"
category = "dev"
optional = false
python-versions = "*"

[package.dependencies]
six = "*"
tornado = {version = "*", markers = "python_version > \"2.7\""}

[[package]]
name = "markdown-it-py"
version = "2.1.0"
description = "Python port of markdown-it. Markdown parsing, done right!"
category = "dev"
optional = false
python-versions = ">=3.7"

[package.dependencies]
mdurl = ">=0.1,<1.0"

[package.extras]
benchmarking = ["psutil", "pytest", "pytest-benchmark (>=3.2,<4.0)"]
code_style = ["pre-commit (==2.6)"]
compare = ["commonmark (>=0.9.1,<0.10.0)", "markdown (>=3.3.6,<3.4.0)", "mistletoe (>=0.8.1,<0.9.0)", "mistune (>=2.0.2,<2.1.0)", "panflute (>=2.1.3,<2.2.0)"]
linkify = ["linkify-it-py (>=1.0,<2.0)"]
plugins = ["mdit-py-plugins"]
profiling = ["gprof2dot"]
rtd = ["attrs", "myst-parser", "pyyaml", "sphinx", "sphinx-copybutton", "sphinx-design", "sphinx-book-theme"]
testing = ["coverage", "pytest", "pytest-cov", "pytest-regressions"]

[[package]]
name = "markupsafe"
version = "2.1.1"
description = "Safely add untrusted strings to HTML/XML markup."
category = "dev"
optional = false
python-versions = ">=3.7"

[[package]]
name = "mccabe"
version = "0.6.1"
description = "McCabe checker, plugin for flake8"
category = "dev"
optional = false
python-versions = "*"

[[package]]
name = "mdit-py-plugins"
version = "0.3.1"
description = "Collection of plugins for markdown-it-py"
category = "dev"
optional = false
python-versions = ">=3.7"

[package.dependencies]
markdown-it-py = ">=1.0.0,<3.0.0"

[package.extras]
testing = ["pytest-regressions", "pytest-cov", "pytest", "coverage"]
rtd = ["sphinx-book-theme (>=0.1.0,<0.2.0)", "myst-parser (>=0.16.1,<0.17.0)", "attrs"]
code_style = ["pre-commit"]

[[package]]
name = "mdurl"
version = "0.1.2"
description = "Markdown URL utilities"
category = "dev"
optional = false
python-versions = ">=3.7"

[[package]]
name = "mypy"
version = "0.990"
description = "Optional static typing for Python"
category = "dev"
optional = false
python-versions = ">=3.7"

[package.dependencies]
mypy-extensions = ">=0.4.3"
tomli = {version = ">=1.1.0", markers = "python_version < \"3.11\""}
typing-extensions = ">=3.10"

[package.extras]
dmypy = ["psutil (>=4.0)"]
install-types = ["pip"]
python2 = ["typed-ast (>=1.4.0,<2)"]
reports = ["lxml"]

[[package]]
name = "mypy-extensions"
version = "0.4.3"
description = "Experimental type system extensions for programs checked with the mypy typechecker."
category = "dev"
optional = false
python-versions = "*"

[[package]]
name = "myst-parser"
version = "0.18.1"
description = "An extended commonmark compliant parser, with bridges to docutils & sphinx."
category = "dev"
optional = false
python-versions = ">=3.7"

[package.dependencies]
docutils = ">=0.15,<0.20"
jinja2 = "*"
markdown-it-py = ">=1.0.0,<3.0.0"
mdit-py-plugins = ">=0.3.1,<0.4.0"
pyyaml = "*"
sphinx = ">=4,<6"
typing-extensions = "*"

[package.extras]
code_style = ["pre-commit (>=2.12,<3.0)"]
linkify = ["linkify-it-py (>=1.0,<2.0)"]
rtd = ["ipython", "sphinx-book-theme", "sphinx-design", "sphinxext-rediraffe (>=0.2.7,<0.3.0)", "sphinxcontrib.mermaid (>=0.7.1,<0.8.0)", "sphinxext-opengraph (>=0.6.3,<0.7.0)"]
testing = ["beautifulsoup4", "coverage", "pytest (>=6,<7)", "pytest-cov", "pytest-regressions", "pytest-param-files (>=0.3.4,<0.4.0)", "sphinx-pytest", "sphinx (<5.2)"]

[[package]]
name = "nodeenv"
version = "1.7.0"
description = "Node.js virtual environment builder"
category = "dev"
optional = false
python-versions = ">=2.7,!=3.0.*,!=3.1.*,!=3.2.*,!=3.3.*,!=3.4.*,!=3.5.*,!=3.6.*"

[[package]]
name = "packaging"
version = "21.3"
description = "Core utilities for Python packages"
category = "dev"
optional = false
python-versions = ">=3.6"

[package.dependencies]
pyparsing = ">=2.0.2,<3.0.5 || >3.0.5"

[[package]]
name = "pathspec"
version = "0.10.1"
description = "Utility library for gitignore style pattern matching of file paths."
category = "dev"
optional = false
python-versions = ">=3.7"

[[package]]
name = "pbr"
version = "5.11.0"
description = "Python Build Reasonableness"
category = "dev"
optional = false
python-versions = ">=2.6"

[[package]]
name = "pep8-naming"
version = "0.13.2"
description = "Check PEP-8 naming conventions, plugin for flake8"
category = "dev"
optional = false
python-versions = ">=3.7"

[package.dependencies]
flake8 = ">=3.9.1"

[[package]]
name = "platformdirs"
<<<<<<< HEAD
version = "2.5.3"
=======
version = "2.5.4"
>>>>>>> 232f6969
description = "A small Python package for determining appropriate platform-specific dirs, e.g. a \"user data dir\"."
category = "dev"
optional = false
python-versions = ">=3.7"

[package.extras]
<<<<<<< HEAD
docs = ["furo (>=2022.9.29)", "proselint (>=0.13)", "sphinx-autodoc-typehints (>=1.19.4)", "sphinx (>=5.3)"]
test = ["appdirs (==1.4.4)", "pytest-cov (>=4)", "pytest-mock (>=3.10)", "pytest (>=7.2)"]
=======
docs = ["furo (>=2022.9.29)", "proselint (>=0.13)", "sphinx (>=5.3)", "sphinx-autodoc-typehints (>=1.19.4)"]
test = ["appdirs (==1.4.4)", "pytest (>=7.2)", "pytest-cov (>=4)", "pytest-mock (>=3.10)"]
>>>>>>> 232f6969

[[package]]
name = "pre-commit"
version = "2.20.0"
description = "A framework for managing and maintaining multi-language pre-commit hooks."
category = "dev"
optional = false
python-versions = ">=3.7"

[package.dependencies]
cfgv = ">=2.0.0"
identify = ">=1.0.0"
nodeenv = ">=0.11.1"
pyyaml = ">=5.1"
toml = "*"
virtualenv = ">=20.0.8"

[[package]]
name = "pre-commit-hooks"
version = "4.3.0"
description = "Some out-of-the-box hooks for pre-commit."
category = "dev"
optional = false
python-versions = ">=3.7"

[package.dependencies]
"ruamel.yaml" = ">=0.15"
tomli = {version = ">=1.1.0", markers = "python_version < \"3.11\""}

[[package]]
name = "pycodestyle"
version = "2.8.0"
description = "Python style guide checker"
category = "dev"
optional = false
python-versions = ">=2.7, !=3.0.*, !=3.1.*, !=3.2.*, !=3.3.*, !=3.4.*"

[[package]]
name = "pydocstyle"
version = "6.1.1"
description = "Python docstring style checker"
category = "dev"
optional = false
python-versions = ">=3.6"

[package.dependencies]
snowballstemmer = "*"

[package.extras]
toml = ["toml"]

[[package]]
name = "pyflakes"
version = "2.4.0"
description = "passive checker of Python programs"
category = "dev"
optional = false
python-versions = ">=2.7, !=3.0.*, !=3.1.*, !=3.2.*, !=3.3.*"

[[package]]
name = "pygments"
version = "2.13.0"
description = "Pygments is a syntax highlighting package written in Python."
category = "dev"
optional = false
python-versions = ">=3.6"

[package.extras]
plugins = ["importlib-metadata"]

[[package]]
name = "pyparsing"
version = "3.0.9"
description = "pyparsing module - Classes and methods to define and execute parsing grammars"
category = "dev"
optional = false
python-versions = ">=3.6.8"

[package.extras]
diagrams = ["railroad-diagrams", "jinja2"]

[[package]]
name = "pyserial"
version = "3.5"
description = "Python Serial Port Extension"
category = "main"
optional = false
python-versions = "*"

[package.extras]
cp2110 = ["hidapi"]

[[package]]
name = "pytz"
version = "2022.6"
description = "World timezone definitions, modern and historical"
category = "dev"
optional = false
python-versions = "*"

[[package]]
name = "pyupgrade"
<<<<<<< HEAD
version = "3.2.1"
=======
version = "3.2.2"
>>>>>>> 232f6969
description = "A tool to automatically upgrade syntax for newer versions."
category = "dev"
optional = false
python-versions = ">=3.7"

[package.dependencies]
tokenize-rt = ">=3.2.0"

[[package]]
name = "pyyaml"
version = "6.0"
description = "YAML parser and emitter for Python"
category = "dev"
optional = false
python-versions = ">=3.6"

[[package]]
name = "requests"
version = "2.28.1"
description = "Python HTTP for Humans."
category = "dev"
optional = false
python-versions = ">=3.7, <4"

[package.dependencies]
certifi = ">=2017.4.17"
charset-normalizer = ">=2,<3"
idna = ">=2.5,<4"
urllib3 = ">=1.21.1,<1.27"

[package.extras]
socks = ["PySocks (>=1.5.6,!=1.5.7)"]
use_chardet_on_py3 = ["chardet (>=3.0.2,<6)"]

[[package]]
name = "restructuredtext-lint"
version = "1.4.0"
description = "reStructuredText linter"
category = "dev"
optional = false
python-versions = "*"

[package.dependencies]
docutils = ">=0.11,<1.0"

[[package]]
name = "ruamel.yaml"
version = "0.17.21"
description = "ruamel.yaml is a YAML parser/emitter that supports roundtrip preservation of comments, seq/map flow style, and map key order"
category = "dev"
optional = false
python-versions = ">=3"

[package.dependencies]
"ruamel.yaml.clib" = {version = ">=0.2.6", markers = "platform_python_implementation == \"CPython\" and python_version < \"3.11\""}

[package.extras]
docs = ["ryd"]
jinja2 = ["ruamel.yaml.jinja2 (>=0.2)"]

[[package]]
name = "ruamel.yaml.clib"
version = "0.2.7"
description = "C version of reader, parser and emitter for ruamel.yaml derived from libyaml"
category = "dev"
optional = false
python-versions = ">=3.5"

[[package]]
name = "safety"
version = "2.3.1"
description = "Checks installed dependencies for known vulnerabilities and licenses."
category = "dev"
optional = false
python-versions = "*"

[package.dependencies]
Click = ">=8.0.2"
dparse = ">=0.6.2"
packaging = ">=21.0"
requests = "*"
"ruamel.yaml" = ">=0.17.21"

[package.extras]
github = ["pygithub (>=1.43.3)", "jinja2 (>=3.1.0)"]
gitlab = ["python-gitlab (>=1.3.0)"]

[[package]]
name = "six"
version = "1.16.0"
description = "Python 2 and 3 compatibility utilities"
category = "dev"
optional = false
python-versions = ">=2.7, !=3.0.*, !=3.1.*, !=3.2.*"

[[package]]
name = "smmap"
version = "5.0.0"
description = "A pure Python implementation of a sliding window memory map manager"
category = "dev"
optional = false
python-versions = ">=3.6"

[[package]]
name = "snowballstemmer"
version = "2.2.0"
description = "This package provides 29 stemmers for 28 languages generated from Snowball algorithms."
category = "dev"
optional = false
python-versions = "*"

[[package]]
name = "soupsieve"
version = "2.3.2.post1"
description = "A modern CSS selector implementation for Beautiful Soup."
category = "dev"
optional = false
python-versions = ">=3.6"

[[package]]
name = "sphinx"
version = "5.3.0"
description = "Python documentation generator"
category = "dev"
optional = false
python-versions = ">=3.6"

[package.dependencies]
alabaster = ">=0.7,<0.8"
babel = ">=2.9"
colorama = {version = ">=0.4.5", markers = "sys_platform == \"win32\""}
docutils = ">=0.14,<0.20"
imagesize = ">=1.3"
importlib-metadata = {version = ">=4.8", markers = "python_version < \"3.10\""}
Jinja2 = ">=3.0"
packaging = ">=21.0"
Pygments = ">=2.12"
requests = ">=2.5.0"
snowballstemmer = ">=2.0"
sphinxcontrib-applehelp = "*"
sphinxcontrib-devhelp = "*"
sphinxcontrib-htmlhelp = ">=2.0.0"
sphinxcontrib-jsmath = "*"
sphinxcontrib-qthelp = "*"
sphinxcontrib-serializinghtml = ">=1.1.5"

[package.extras]
docs = ["sphinxcontrib-websupport"]
lint = ["flake8 (>=3.5.0)", "flake8-comprehensions", "flake8-bugbear", "flake8-simplify", "isort", "mypy (>=0.981)", "sphinx-lint", "docutils-stubs", "types-typed-ast", "types-requests"]
test = ["pytest (>=4.6)", "html5lib", "typed-ast", "cython"]

[[package]]
name = "sphinx-autobuild"
version = "2021.3.14"
description = "Rebuild Sphinx documentation on changes, with live-reload in the browser."
category = "dev"
optional = false
python-versions = ">=3.6"

[package.dependencies]
colorama = "*"
livereload = "*"
sphinx = "*"

[package.extras]
test = ["pytest", "pytest-cov"]

[[package]]
name = "sphinx-basic-ng"
version = "1.0.0b1"
description = "A modern skeleton for Sphinx themes."
category = "dev"
optional = false
python-versions = ">=3.7"

[package.dependencies]
sphinx = ">=4.0"

[package.extras]
docs = ["furo", "myst-parser", "sphinx-copybutton", "sphinx-inline-tabs", "ipython"]

[[package]]
name = "sphinx-click"
version = "4.3.0"
description = "Sphinx extension that automatically documents click applications"
category = "dev"
optional = false
python-versions = ">=3.7"

[package.dependencies]
click = ">=7.0"
docutils = "*"
sphinx = ">=2.0"

[[package]]
name = "sphinxcontrib-applehelp"
version = "1.0.2"
description = "sphinxcontrib-applehelp is a sphinx extension which outputs Apple help books"
category = "dev"
optional = false
python-versions = ">=3.5"

[package.extras]
lint = ["flake8", "mypy", "docutils-stubs"]
test = ["pytest"]

[[package]]
name = "sphinxcontrib-devhelp"
version = "1.0.2"
description = "sphinxcontrib-devhelp is a sphinx extension which outputs Devhelp document."
category = "dev"
optional = false
python-versions = ">=3.5"

[package.extras]
lint = ["flake8", "mypy", "docutils-stubs"]
test = ["pytest"]

[[package]]
name = "sphinxcontrib-htmlhelp"
version = "2.0.0"
description = "sphinxcontrib-htmlhelp is a sphinx extension which renders HTML help files"
category = "dev"
optional = false
python-versions = ">=3.6"

[package.extras]
lint = ["flake8", "mypy", "docutils-stubs"]
test = ["pytest", "html5lib"]

[[package]]
name = "sphinxcontrib-jsmath"
version = "1.0.1"
description = "A sphinx extension which renders display math in HTML via JavaScript"
category = "dev"
optional = false
python-versions = ">=3.5"

[package.extras]
test = ["pytest", "flake8", "mypy"]

[[package]]
name = "sphinxcontrib-qthelp"
version = "1.0.3"
description = "sphinxcontrib-qthelp is a sphinx extension which outputs QtHelp document."
category = "dev"
optional = false
python-versions = ">=3.5"

[package.extras]
lint = ["flake8", "mypy", "docutils-stubs"]
test = ["pytest"]

[[package]]
name = "sphinxcontrib-serializinghtml"
version = "1.1.5"
description = "sphinxcontrib-serializinghtml is a sphinx extension which outputs \"serialized\" HTML files (json and pickle)."
category = "dev"
optional = false
python-versions = ">=3.5"

[package.extras]
lint = ["flake8", "mypy", "docutils-stubs"]
test = ["pytest"]

[[package]]
name = "stevedore"
version = "4.1.1"
description = "Manage dynamic plugins for Python applications"
category = "dev"
optional = false
python-versions = ">=3.8"

[package.dependencies]
pbr = ">=2.0.0,<2.1.0 || >2.1.0"

[[package]]
name = "tokenize-rt"
version = "5.0.0"
description = "A wrapper around the stdlib `tokenize` which roundtrips."
category = "dev"
optional = false
python-versions = ">=3.7"

[[package]]
name = "toml"
version = "0.10.2"
description = "Python Library for Tom's Obvious, Minimal Language"
category = "dev"
optional = false
python-versions = ">=2.6, !=3.0.*, !=3.1.*, !=3.2.*"

[[package]]
name = "tomli"
version = "2.0.1"
description = "A lil' TOML parser"
category = "dev"
optional = false
python-versions = ">=3.7"

[[package]]
name = "tornado"
version = "6.2"
description = "Tornado is a Python web framework and asynchronous networking library, originally developed at FriendFeed."
category = "dev"
optional = false
python-versions = ">= 3.7"

[[package]]
name = "typeguard"
version = "2.13.3"
description = "Run-time type checker for Python"
category = "dev"
optional = false
python-versions = ">=3.5.3"

[package.extras]
doc = ["sphinx-rtd-theme", "sphinx-autodoc-typehints (>=1.2.0)"]
test = ["pytest", "typing-extensions", "mypy"]

[[package]]
name = "typing-extensions"
version = "4.4.0"
description = "Backported and Experimental Type Hints for Python 3.7+"
category = "dev"
optional = false
python-versions = ">=3.7"

[[package]]
name = "urllib3"
version = "1.26.12"
description = "HTTP library with thread-safe connection pooling, file post, and more."
category = "dev"
optional = false
python-versions = ">=2.7, !=3.0.*, !=3.1.*, !=3.2.*, !=3.3.*, !=3.4.*, !=3.5.*, <4"

[package.extras]
brotli = ["brotlicffi (>=0.8.0)", "brotli (>=1.0.9)", "brotlipy (>=0.6.0)"]
secure = ["pyOpenSSL (>=0.14)", "cryptography (>=1.3.4)", "idna (>=2.0.0)", "certifi", "urllib3-secure-extra", "ipaddress"]
socks = ["PySocks (>=1.5.6,!=1.5.7,<2.0)"]

[[package]]
name = "virtualenv"
version = "20.16.7"
description = "Virtual Python Environment builder"
category = "dev"
optional = false
python-versions = ">=3.6"

[package.dependencies]
distlib = ">=0.3.6,<1"
filelock = ">=3.4.1,<4"
platformdirs = ">=2.4,<3"

[package.extras]
docs = ["proselint (>=0.13)", "sphinx (>=5.3)", "sphinx-argparse (>=0.3.2)", "sphinx-rtd-theme (>=1)", "towncrier (>=22.8)"]
testing = ["coverage (>=6.2)", "coverage-enable-subprocess (>=1)", "flaky (>=3.7)", "packaging (>=21.3)", "pytest (>=7.0.1)", "pytest-env (>=0.6.2)", "pytest-freezegun (>=0.4.2)", "pytest-mock (>=3.6.1)", "pytest-randomly (>=3.10.3)", "pytest-timeout (>=2.1)"]

[[package]]
name = "xdoctest"
version = "1.1.0"
description = "A rewrite of the builtin doctest module"
category = "dev"
optional = false
python-versions = ">=3.6"

[package.dependencies]
colorama = {version = "*", optional = true, markers = "platform_system == \"Windows\" and extra == \"colors\""}
Pygments = {version = "*", optional = true, markers = "python_version >= \"3.5.0\" and extra == \"colors\""}
six = "*"

[package.extras]
tests = ["pytest-cov", "pytest", "typing", "pytest", "pytest-cov", "pytest", "pytest-cov", "pytest", "pytest", "pytest-cov", "pytest", "scikit-build", "pybind11", "ninja", "codecov", "cmake"]
tests-strict = ["pytest-cov (==3.0.0)", "pytest (==6.2.5)", "typing (==3.7.4)", "pytest (==4.6.0)", "pytest (==4.6.0)", "pytest-cov (==2.9.0)", "pytest (==4.6.0)", "pytest-cov (==2.8.1)", "pytest (==4.6.0)", "pytest (==4.6.0)", "pytest-cov (==2.8.1)", "scikit-build (==0.11.1)", "pybind11 (==2.7.1)", "ninja (==1.10.2)", "codecov (==2.0.15)", "cmake (==3.21.2)"]
runtime-strict = ["six (==1.11.0)"]
optional = ["ipykernel", "ipython", "jupyter-client", "nbconvert", "jinja2", "jupyter-core", "jedi", "attrs", "pygments", "ipython-genutils", "debugpy", "debugpy", "debugpy", "ipykernel", "debugpy", "ipython", "jupyter-client", "pygments", "tomli", "debugpy", "colorama", "pyflakes"]
optional-strict = ["ipykernel (==6.0.0)", "IPython (==7.23.1)", "jupyter-client (==7.0.0)", "nbconvert (==6.0.0)", "jinja2 (==3.0.0)", "jupyter-core (==4.7.0)", "jedi (==0.16)", "attrs (==19.2.0)", "Pygments (==2.4.1)", "ipython-genutils (==0.2.0)", "debugpy (==1.6.0)", "debugpy (==1.0.0)", "debugpy (==1.0.0)", "ipykernel (==5.2.0)", "debugpy (==1.0.0)", "IPython (==7.10.0)", "jupyter-client (==6.1.5)", "Pygments (==2.0.0)", "tomli (==0.2.0)", "debugpy (==1.3.0)", "colorama (==0.4.1)", "pyflakes (==2.2.0)"]
jupyter = ["ipykernel", "ipython", "jupyter-client", "nbconvert", "jinja2", "jupyter-core", "jedi", "attrs", "ipython-genutils", "debugpy", "debugpy", "debugpy", "ipykernel", "debugpy", "ipython", "jupyter-client", "debugpy"]
colors = ["pygments", "pygments", "colorama"]
all = ["ipykernel", "ipython", "jupyter-client", "nbconvert", "pytest-cov", "jinja2", "jupyter-core", "jedi", "attrs", "pygments", "pytest", "ipython-genutils", "debugpy", "typing", "debugpy", "debugpy", "pytest", "ipykernel", "debugpy", "ipython", "jupyter-client", "pytest-cov", "pytest", "pytest-cov", "pytest", "pygments", "pytest", "debugpy", "pytest-cov", "pytest", "colorama", "six", "scikit-build", "pybind11", "ninja", "codecov", "cmake"]
all-strict = ["ipykernel (==6.0.0)", "IPython (==7.23.1)", "jupyter-client (==7.0.0)", "nbconvert (==6.0.0)", "pytest-cov (==3.0.0)", "jinja2 (==3.0.0)", "jupyter-core (==4.7.0)", "jedi (==0.16)", "attrs (==19.2.0)", "Pygments (==2.4.1)", "pytest (==6.2.5)", "ipython-genutils (==0.2.0)", "debugpy (==1.6.0)", "typing (==3.7.4)", "debugpy (==1.0.0)", "debugpy (==1.0.0)", "pytest (==4.6.0)", "ipykernel (==5.2.0)", "debugpy (==1.0.0)", "IPython (==7.10.0)", "jupyter-client (==6.1.5)", "pytest (==4.6.0)", "pytest-cov (==2.9.0)", "pytest (==4.6.0)", "pytest-cov (==2.8.1)", "Pygments (==2.0.0)", "pytest (==4.6.0)", "debugpy (==1.3.0)", "pytest (==4.6.0)", "pytest-cov (==2.8.1)", "colorama (==0.4.1)", "six (==1.11.0)", "scikit-build (==0.11.1)", "pybind11 (==2.7.1)", "ninja (==1.10.2)", "codecov (==2.0.15)", "cmake (==3.21.2)"]

[[package]]
name = "zipp"
version = "3.10.0"
description = "Backport of pathlib-compatible object wrapper for zip files"
category = "dev"
optional = false
python-versions = ">=3.7"

[package.extras]
docs = ["sphinx (>=3.5)", "jaraco.packaging (>=9)", "rst.linker (>=1.9)", "furo", "jaraco.tidelift (>=1.4)"]
testing = ["pytest (>=6)", "pytest-checkdocs (>=2.4)", "pytest-flake8", "flake8 (<5)", "pytest-cov", "pytest-enabler (>=1.3)", "jaraco.itertools", "func-timeout", "jaraco.functools", "more-itertools", "pytest-black (>=0.3.7)", "pytest-mypy (>=0.9.1)"]

[metadata]
lock-version = "1.1"
python-versions = ">=3.9,<3.10"
content-hash = "c1011c36c9e26e63d2fc794d537cd74f025d191f729ced0ca8f725597ca0ff01"

[metadata.files]
alabaster = [
    {file = "alabaster-0.7.12-py2.py3-none-any.whl", hash = "sha256:446438bdcca0e05bd45ea2de1668c1d9b032e1a9154c2c259092d77031ddd359"},
    {file = "alabaster-0.7.12.tar.gz", hash = "sha256:a661d72d58e6ea8a57f7a86e37d86716863ee5e92788398526d58b26a4e4dc02"},
]
attrs = [
    {file = "attrs-22.1.0-py2.py3-none-any.whl", hash = "sha256:86efa402f67bf2df34f51a335487cf46b1ec130d02b8d39fd248abfd30da551c"},
    {file = "attrs-22.1.0.tar.gz", hash = "sha256:29adc2665447e5191d0e7c568fde78b21f9672d344281d0c6e1ab085429b22b6"},
]
babel = [
    {file = "Babel-2.11.0-py3-none-any.whl", hash = "sha256:1ad3eca1c885218f6dce2ab67291178944f810a10a9b5f3cb8382a5a232b64fe"},
    {file = "Babel-2.11.0.tar.gz", hash = "sha256:5ef4b3226b0180dedded4229651c8b0e1a3a6a2837d45a073272f313e4cf97f6"},
]
bandit = [
    {file = "bandit-1.7.4-py3-none-any.whl", hash = "sha256:412d3f259dab4077d0e7f0c11f50f650cc7d10db905d98f6520a95a18049658a"},
    {file = "bandit-1.7.4.tar.gz", hash = "sha256:2d63a8c573417bae338962d4b9b06fbc6080f74ecd955a092849e1e65c717bd2"},
]
beautifulsoup4 = [
    {file = "beautifulsoup4-4.11.1-py3-none-any.whl", hash = "sha256:58d5c3d29f5a36ffeb94f02f0d786cd53014cf9b3b3951d42e0080d8a9498d30"},
    {file = "beautifulsoup4-4.11.1.tar.gz", hash = "sha256:ad9aa55b65ef2808eb405f46cf74df7fcb7044d5cbc26487f96eb2ef2e436693"},
]
black = [
    {file = "black-22.10.0-1fixedarch-cp310-cp310-macosx_11_0_x86_64.whl", hash = "sha256:5cc42ca67989e9c3cf859e84c2bf014f6633db63d1cbdf8fdb666dcd9e77e3fa"},
    {file = "black-22.10.0-1fixedarch-cp311-cp311-macosx_11_0_x86_64.whl", hash = "sha256:5d8f74030e67087b219b032aa33a919fae8806d49c867846bfacde57f43972ef"},
    {file = "black-22.10.0-1fixedarch-cp37-cp37m-macosx_10_16_x86_64.whl", hash = "sha256:197df8509263b0b8614e1df1756b1dd41be6738eed2ba9e9769f3880c2b9d7b6"},
    {file = "black-22.10.0-1fixedarch-cp38-cp38-macosx_10_16_x86_64.whl", hash = "sha256:2644b5d63633702bc2c5f3754b1b475378fbbfb481f62319388235d0cd104c2d"},
    {file = "black-22.10.0-1fixedarch-cp39-cp39-macosx_11_0_x86_64.whl", hash = "sha256:e41a86c6c650bcecc6633ee3180d80a025db041a8e2398dcc059b3afa8382cd4"},
    {file = "black-22.10.0-cp310-cp310-macosx_11_0_arm64.whl", hash = "sha256:2039230db3c6c639bd84efe3292ec7b06e9214a2992cd9beb293d639c6402edb"},
    {file = "black-22.10.0-cp310-cp310-manylinux_2_17_x86_64.manylinux2014_x86_64.whl", hash = "sha256:14ff67aec0a47c424bc99b71005202045dc09270da44a27848d534600ac64fc7"},
    {file = "black-22.10.0-cp310-cp310-win_amd64.whl", hash = "sha256:819dc789f4498ecc91438a7de64427c73b45035e2e3680c92e18795a839ebb66"},
    {file = "black-22.10.0-cp311-cp311-macosx_11_0_arm64.whl", hash = "sha256:5b9b29da4f564ba8787c119f37d174f2b69cdfdf9015b7d8c5c16121ddc054ae"},
    {file = "black-22.10.0-cp311-cp311-manylinux_2_17_x86_64.manylinux2014_x86_64.whl", hash = "sha256:b8b49776299fece66bffaafe357d929ca9451450f5466e997a7285ab0fe28e3b"},
    {file = "black-22.10.0-cp311-cp311-win_amd64.whl", hash = "sha256:21199526696b8f09c3997e2b4db8d0b108d801a348414264d2eb8eb2532e540d"},
    {file = "black-22.10.0-cp37-cp37m-manylinux_2_17_x86_64.manylinux2014_x86_64.whl", hash = "sha256:1e464456d24e23d11fced2bc8c47ef66d471f845c7b7a42f3bd77bf3d1789650"},
    {file = "black-22.10.0-cp37-cp37m-win_amd64.whl", hash = "sha256:9311e99228ae10023300ecac05be5a296f60d2fd10fff31cf5c1fa4ca4b1988d"},
    {file = "black-22.10.0-cp38-cp38-macosx_11_0_arm64.whl", hash = "sha256:fba8a281e570adafb79f7755ac8721b6cf1bbf691186a287e990c7929c7692ff"},
    {file = "black-22.10.0-cp38-cp38-manylinux_2_17_x86_64.manylinux2014_x86_64.whl", hash = "sha256:915ace4ff03fdfff953962fa672d44be269deb2eaf88499a0f8805221bc68c87"},
    {file = "black-22.10.0-cp38-cp38-win_amd64.whl", hash = "sha256:444ebfb4e441254e87bad00c661fe32df9969b2bf224373a448d8aca2132b395"},
    {file = "black-22.10.0-cp39-cp39-macosx_11_0_arm64.whl", hash = "sha256:974308c58d057a651d182208a484ce80a26dac0caef2895836a92dd6ebd725e0"},
    {file = "black-22.10.0-cp39-cp39-manylinux_2_17_x86_64.manylinux2014_x86_64.whl", hash = "sha256:72ef3925f30e12a184889aac03d77d031056860ccae8a1e519f6cbb742736383"},
    {file = "black-22.10.0-cp39-cp39-win_amd64.whl", hash = "sha256:432247333090c8c5366e69627ccb363bc58514ae3e63f7fc75c54b1ea80fa7de"},
    {file = "black-22.10.0-py3-none-any.whl", hash = "sha256:c957b2b4ea88587b46cf49d1dc17681c1e672864fd7af32fc1e9664d572b3458"},
    {file = "black-22.10.0.tar.gz", hash = "sha256:f513588da599943e0cde4e32cc9879e825d58720d6557062d1098c5ad80080e1"},
]
certifi = [
    {file = "certifi-2022.9.24-py3-none-any.whl", hash = "sha256:90c1a32f1d68f940488354e36370f6cca89f0f106db09518524c88d6ed83f382"},
    {file = "certifi-2022.9.24.tar.gz", hash = "sha256:0d9c601124e5a6ba9712dbc60d9c53c21e34f5f641fe83002317394311bdce14"},
]
cfgv = [
    {file = "cfgv-3.3.1-py2.py3-none-any.whl", hash = "sha256:c6a0883f3917a037485059700b9e75da2464e6c27051014ad85ba6aaa5884426"},
    {file = "cfgv-3.3.1.tar.gz", hash = "sha256:f5a830efb9ce7a445376bb66ec94c638a9787422f96264c98edc6bdeed8ab736"},
]
charset-normalizer = [
    {file = "charset-normalizer-2.1.1.tar.gz", hash = "sha256:5a3d016c7c547f69d6f81fb0db9449ce888b418b5b9952cc5e6e66843e9dd845"},
    {file = "charset_normalizer-2.1.1-py3-none-any.whl", hash = "sha256:83e9a75d1911279afd89352c68b45348559d1fc0506b054b346651b5e7fee29f"},
]
click = [
    {file = "click-8.1.3-py3-none-any.whl", hash = "sha256:bb4d8133cb15a609f44e8213d9b391b0809795062913b383c62be0ee95b1db48"},
    {file = "click-8.1.3.tar.gz", hash = "sha256:7682dc8afb30297001674575ea00d1814d808d6a36af415a82bd481d37ba7b8e"},
]
colorama = [
    {file = "colorama-0.4.6-py2.py3-none-any.whl", hash = "sha256:4f1d9991f5acc0ca119f9d443620b77f9d6b33703e51011c16baf57afb285fc6"},
    {file = "colorama-0.4.6.tar.gz", hash = "sha256:08695f5cb7ed6e0531a20572697297273c47b8cae5a63ffc6d6ed5c201be6e44"},
]
coverage = [
    {file = "coverage-6.5.0-cp310-cp310-macosx_10_9_x86_64.whl", hash = "sha256:ef8674b0ee8cc11e2d574e3e2998aea5df5ab242e012286824ea3c6970580e53"},
    {file = "coverage-6.5.0-cp310-cp310-macosx_11_0_arm64.whl", hash = "sha256:784f53ebc9f3fd0e2a3f6a78b2be1bd1f5575d7863e10c6e12504f240fd06660"},
    {file = "coverage-6.5.0-cp310-cp310-manylinux_2_17_aarch64.manylinux2014_aarch64.whl", hash = "sha256:b4a5be1748d538a710f87542f22c2cad22f80545a847ad91ce45e77417293eb4"},
    {file = "coverage-6.5.0-cp310-cp310-manylinux_2_5_i686.manylinux1_i686.manylinux_2_17_i686.manylinux2014_i686.whl", hash = "sha256:83516205e254a0cb77d2d7bb3632ee019d93d9f4005de31dca0a8c3667d5bc04"},
    {file = "coverage-6.5.0-cp310-cp310-manylinux_2_5_x86_64.manylinux1_x86_64.manylinux_2_17_x86_64.manylinux2014_x86_64.whl", hash = "sha256:af4fffaffc4067232253715065e30c5a7ec6faac36f8fc8d6f64263b15f74db0"},
    {file = "coverage-6.5.0-cp310-cp310-musllinux_1_1_aarch64.whl", hash = "sha256:97117225cdd992a9c2a5515db1f66b59db634f59d0679ca1fa3fe8da32749cae"},
    {file = "coverage-6.5.0-cp310-cp310-musllinux_1_1_i686.whl", hash = "sha256:a1170fa54185845505fbfa672f1c1ab175446c887cce8212c44149581cf2d466"},
    {file = "coverage-6.5.0-cp310-cp310-musllinux_1_1_x86_64.whl", hash = "sha256:11b990d520ea75e7ee8dcab5bc908072aaada194a794db9f6d7d5cfd19661e5a"},
    {file = "coverage-6.5.0-cp310-cp310-win32.whl", hash = "sha256:5dbec3b9095749390c09ab7c89d314727f18800060d8d24e87f01fb9cfb40b32"},
    {file = "coverage-6.5.0-cp310-cp310-win_amd64.whl", hash = "sha256:59f53f1dc5b656cafb1badd0feb428c1e7bc19b867479ff72f7a9dd9b479f10e"},
    {file = "coverage-6.5.0-cp311-cp311-macosx_10_9_x86_64.whl", hash = "sha256:4a5375e28c5191ac38cca59b38edd33ef4cc914732c916f2929029b4bfb50795"},
    {file = "coverage-6.5.0-cp311-cp311-manylinux_2_17_aarch64.manylinux2014_aarch64.whl", hash = "sha256:c4ed2820d919351f4167e52425e096af41bfabacb1857186c1ea32ff9983ed75"},
    {file = "coverage-6.5.0-cp311-cp311-manylinux_2_5_i686.manylinux1_i686.manylinux_2_17_i686.manylinux2014_i686.whl", hash = "sha256:33a7da4376d5977fbf0a8ed91c4dffaaa8dbf0ddbf4c8eea500a2486d8bc4d7b"},
    {file = "coverage-6.5.0-cp311-cp311-manylinux_2_5_x86_64.manylinux1_x86_64.manylinux_2_17_x86_64.manylinux2014_x86_64.whl", hash = "sha256:a8fb6cf131ac4070c9c5a3e21de0f7dc5a0fbe8bc77c9456ced896c12fcdad91"},
    {file = "coverage-6.5.0-cp311-cp311-musllinux_1_1_aarch64.whl", hash = "sha256:a6b7d95969b8845250586f269e81e5dfdd8ff828ddeb8567a4a2eaa7313460c4"},
    {file = "coverage-6.5.0-cp311-cp311-musllinux_1_1_i686.whl", hash = "sha256:1ef221513e6f68b69ee9e159506d583d31aa3567e0ae84eaad9d6ec1107dddaa"},
    {file = "coverage-6.5.0-cp311-cp311-musllinux_1_1_x86_64.whl", hash = "sha256:cca4435eebea7962a52bdb216dec27215d0df64cf27fc1dd538415f5d2b9da6b"},
    {file = "coverage-6.5.0-cp311-cp311-win32.whl", hash = "sha256:98e8a10b7a314f454d9eff4216a9a94d143a7ee65018dd12442e898ee2310578"},
    {file = "coverage-6.5.0-cp311-cp311-win_amd64.whl", hash = "sha256:bc8ef5e043a2af066fa8cbfc6e708d58017024dc4345a1f9757b329a249f041b"},
    {file = "coverage-6.5.0-cp37-cp37m-macosx_10_9_x86_64.whl", hash = "sha256:4433b90fae13f86fafff0b326453dd42fc9a639a0d9e4eec4d366436d1a41b6d"},
    {file = "coverage-6.5.0-cp37-cp37m-manylinux_2_17_aarch64.manylinux2014_aarch64.whl", hash = "sha256:f4f05d88d9a80ad3cac6244d36dd89a3c00abc16371769f1340101d3cb899fc3"},
    {file = "coverage-6.5.0-cp37-cp37m-manylinux_2_5_i686.manylinux1_i686.manylinux_2_17_i686.manylinux2014_i686.whl", hash = "sha256:94e2565443291bd778421856bc975d351738963071e9b8839ca1fc08b42d4bef"},
    {file = "coverage-6.5.0-cp37-cp37m-manylinux_2_5_x86_64.manylinux1_x86_64.manylinux_2_17_x86_64.manylinux2014_x86_64.whl", hash = "sha256:027018943386e7b942fa832372ebc120155fd970837489896099f5cfa2890f79"},
    {file = "coverage-6.5.0-cp37-cp37m-musllinux_1_1_aarch64.whl", hash = "sha256:255758a1e3b61db372ec2736c8e2a1fdfaf563977eedbdf131de003ca5779b7d"},
    {file = "coverage-6.5.0-cp37-cp37m-musllinux_1_1_i686.whl", hash = "sha256:851cf4ff24062c6aec510a454b2584f6e998cada52d4cb58c5e233d07172e50c"},
    {file = "coverage-6.5.0-cp37-cp37m-musllinux_1_1_x86_64.whl", hash = "sha256:12adf310e4aafddc58afdb04d686795f33f4d7a6fa67a7a9d4ce7d6ae24d949f"},
    {file = "coverage-6.5.0-cp37-cp37m-win32.whl", hash = "sha256:b5604380f3415ba69de87a289a2b56687faa4fe04dbee0754bfcae433489316b"},
    {file = "coverage-6.5.0-cp37-cp37m-win_amd64.whl", hash = "sha256:4a8dbc1f0fbb2ae3de73eb0bdbb914180c7abfbf258e90b311dcd4f585d44bd2"},
    {file = "coverage-6.5.0-cp38-cp38-macosx_10_9_x86_64.whl", hash = "sha256:d900bb429fdfd7f511f868cedd03a6bbb142f3f9118c09b99ef8dc9bf9643c3c"},
    {file = "coverage-6.5.0-cp38-cp38-macosx_11_0_arm64.whl", hash = "sha256:2198ea6fc548de52adc826f62cb18554caedfb1d26548c1b7c88d8f7faa8f6ba"},
    {file = "coverage-6.5.0-cp38-cp38-manylinux_2_17_aarch64.manylinux2014_aarch64.whl", hash = "sha256:6c4459b3de97b75e3bd6b7d4b7f0db13f17f504f3d13e2a7c623786289dd670e"},
    {file = "coverage-6.5.0-cp38-cp38-manylinux_2_5_i686.manylinux1_i686.manylinux_2_17_i686.manylinux2014_i686.whl", hash = "sha256:20c8ac5386253717e5ccc827caad43ed66fea0efe255727b1053a8154d952398"},
    {file = "coverage-6.5.0-cp38-cp38-manylinux_2_5_x86_64.manylinux1_x86_64.manylinux_2_17_x86_64.manylinux2014_x86_64.whl", hash = "sha256:6b07130585d54fe8dff3d97b93b0e20290de974dc8177c320aeaf23459219c0b"},
    {file = "coverage-6.5.0-cp38-cp38-musllinux_1_1_aarch64.whl", hash = "sha256:dbdb91cd8c048c2b09eb17713b0c12a54fbd587d79adcebad543bc0cd9a3410b"},
    {file = "coverage-6.5.0-cp38-cp38-musllinux_1_1_i686.whl", hash = "sha256:de3001a203182842a4630e7b8d1a2c7c07ec1b45d3084a83d5d227a3806f530f"},
    {file = "coverage-6.5.0-cp38-cp38-musllinux_1_1_x86_64.whl", hash = "sha256:e07f4a4a9b41583d6eabec04f8b68076ab3cd44c20bd29332c6572dda36f372e"},
    {file = "coverage-6.5.0-cp38-cp38-win32.whl", hash = "sha256:6d4817234349a80dbf03640cec6109cd90cba068330703fa65ddf56b60223a6d"},
    {file = "coverage-6.5.0-cp38-cp38-win_amd64.whl", hash = "sha256:7ccf362abd726b0410bf8911c31fbf97f09f8f1061f8c1cf03dfc4b6372848f6"},
    {file = "coverage-6.5.0-cp39-cp39-macosx_10_9_x86_64.whl", hash = "sha256:633713d70ad6bfc49b34ead4060531658dc6dfc9b3eb7d8a716d5873377ab745"},
    {file = "coverage-6.5.0-cp39-cp39-macosx_11_0_arm64.whl", hash = "sha256:95203854f974e07af96358c0b261f1048d8e1083f2de9b1c565e1be4a3a48cfc"},
    {file = "coverage-6.5.0-cp39-cp39-manylinux_2_17_aarch64.manylinux2014_aarch64.whl", hash = "sha256:b9023e237f4c02ff739581ef35969c3739445fb059b060ca51771e69101efffe"},
    {file = "coverage-6.5.0-cp39-cp39-manylinux_2_5_i686.manylinux1_i686.manylinux_2_17_i686.manylinux2014_i686.whl", hash = "sha256:265de0fa6778d07de30bcf4d9dc471c3dc4314a23a3c6603d356a3c9abc2dfcf"},
    {file = "coverage-6.5.0-cp39-cp39-manylinux_2_5_x86_64.manylinux1_x86_64.manylinux_2_17_x86_64.manylinux2014_x86_64.whl", hash = "sha256:8f830ed581b45b82451a40faabb89c84e1a998124ee4212d440e9c6cf70083e5"},
    {file = "coverage-6.5.0-cp39-cp39-musllinux_1_1_aarch64.whl", hash = "sha256:7b6be138d61e458e18d8e6ddcddd36dd96215edfe5f1168de0b1b32635839b62"},
    {file = "coverage-6.5.0-cp39-cp39-musllinux_1_1_i686.whl", hash = "sha256:42eafe6778551cf006a7c43153af1211c3aaab658d4d66fa5fcc021613d02518"},
    {file = "coverage-6.5.0-cp39-cp39-musllinux_1_1_x86_64.whl", hash = "sha256:723e8130d4ecc8f56e9a611e73b31219595baa3bb252d539206f7bbbab6ffc1f"},
    {file = "coverage-6.5.0-cp39-cp39-win32.whl", hash = "sha256:d9ecf0829c6a62b9b573c7bb6d4dcd6ba8b6f80be9ba4fc7ed50bf4ac9aecd72"},
    {file = "coverage-6.5.0-cp39-cp39-win_amd64.whl", hash = "sha256:fc2af30ed0d5ae0b1abdb4ebdce598eafd5b35397d4d75deb341a614d333d987"},
    {file = "coverage-6.5.0-pp36.pp37.pp38-none-any.whl", hash = "sha256:1431986dac3923c5945271f169f59c45b8802a114c8f548d611f2015133df77a"},
    {file = "coverage-6.5.0.tar.gz", hash = "sha256:f642e90754ee3e06b0e7e51bce3379590e76b7f76b708e1a71ff043f87025c84"},
]
darglint = [
    {file = "darglint-1.8.1-py3-none-any.whl", hash = "sha256:5ae11c259c17b0701618a20c3da343a3eb98b3bc4b5a83d31cdd94f5ebdced8d"},
    {file = "darglint-1.8.1.tar.gz", hash = "sha256:080d5106df149b199822e7ee7deb9c012b49891538f14a11be681044f0bb20da"},
]
distlib = [
    {file = "distlib-0.3.6-py2.py3-none-any.whl", hash = "sha256:f35c4b692542ca110de7ef0bea44d73981caeb34ca0b9b6b2e6d7790dda8f80e"},
    {file = "distlib-0.3.6.tar.gz", hash = "sha256:14bad2d9b04d3a36127ac97f30b12a19268f211063d8f8ee4f47108896e11b46"},
]
docutils = [
    {file = "docutils-0.19-py3-none-any.whl", hash = "sha256:5e1de4d849fee02c63b040a4a3fd567f4ab104defd8a5511fbbc24a8a017efbc"},
    {file = "docutils-0.19.tar.gz", hash = "sha256:33995a6753c30b7f577febfc2c50411fec6aac7f7ffeb7c4cfe5991072dcf9e6"},
]
dparse = [
    {file = "dparse-0.6.2-py3-none-any.whl", hash = "sha256:8097076f1dd26c377f30d4745e6ec18fef42f3bf493933b842ac5bafad8c345f"},
    {file = "dparse-0.6.2.tar.gz", hash = "sha256:d45255bda21f998bc7ddf2afd5e62505ba6134756ba2d42a84c56b0826614dfe"},
]
embody-codec = [
    {file = "embody_codec-1.0.10-py3-none-any.whl", hash = "sha256:0939d9b39ed3b225ce8163e5c2829b272a461428e5bb13e1fe85f991743b39aa"},
    {file = "embody_codec-1.0.10.tar.gz", hash = "sha256:edb49be5745eb6c59650adc811fd1f3513a26b820390e97303d1a68e3f7951b2"},
]
filelock = [
    {file = "filelock-3.8.0-py3-none-any.whl", hash = "sha256:617eb4e5eedc82fc5f47b6d61e4d11cb837c56cb4544e39081099fa17ad109d4"},
    {file = "filelock-3.8.0.tar.gz", hash = "sha256:55447caa666f2198c5b6b13a26d2084d26fa5b115c00d065664b2124680c4edc"},
]
flake8 = [
    {file = "flake8-4.0.1-py2.py3-none-any.whl", hash = "sha256:479b1304f72536a55948cb40a32dce8bb0ffe3501e26eaf292c7e60eb5e0428d"},
    {file = "flake8-4.0.1.tar.gz", hash = "sha256:806e034dda44114815e23c16ef92f95c91e4c71100ff52813adf7132a6ad870d"},
]
flake8-bandit = [
    {file = "flake8_bandit-3.0.0-py2.py3-none-any.whl", hash = "sha256:61b617f4f7cdaa0e2b1e6bf7b68afb2b619a227bb3e3ae00dd36c213bd17900a"},
    {file = "flake8_bandit-3.0.0.tar.gz", hash = "sha256:54d19427e6a8d50322a7b02e1841c0a7c22d856975f3459803320e0e18e2d6a1"},
]
flake8-bugbear = [
    {file = "flake8-bugbear-22.10.27.tar.gz", hash = "sha256:a6708608965c9e0de5fff13904fed82e0ba21ac929fe4896459226a797e11cd5"},
    {file = "flake8_bugbear-22.10.27-py3-none-any.whl", hash = "sha256:6ad0ab754507319060695e2f2be80e6d8977cfcea082293089a9226276bd825d"},
]
flake8-docstrings = [
    {file = "flake8-docstrings-1.6.0.tar.gz", hash = "sha256:9fe7c6a306064af8e62a055c2f61e9eb1da55f84bb39caef2b84ce53708ac34b"},
    {file = "flake8_docstrings-1.6.0-py2.py3-none-any.whl", hash = "sha256:99cac583d6c7e32dd28bbfbef120a7c0d1b6dde4adb5a9fd441c4227a6534bde"},
]
flake8-polyfill = [
    {file = "flake8-polyfill-1.0.2.tar.gz", hash = "sha256:e44b087597f6da52ec6393a709e7108b2905317d0c0b744cdca6208e670d8eda"},
    {file = "flake8_polyfill-1.0.2-py2.py3-none-any.whl", hash = "sha256:12be6a34ee3ab795b19ca73505e7b55826d5f6ad7230d31b18e106400169b9e9"},
]
flake8-rst-docstrings = [
    {file = "flake8-rst-docstrings-0.2.7.tar.gz", hash = "sha256:2740067ab9237559dd45a3434d8c987792c7b259ca563621a3b95efe201f5382"},
    {file = "flake8_rst_docstrings-0.2.7-py3-none-any.whl", hash = "sha256:5d56075dce360bcc9c6775bfe7cb431aa395de600ca7e8d40580a28d50b2a803"},
]
furo = [
    {file = "furo-2022.9.29-py3-none-any.whl", hash = "sha256:559ee17999c0f52728481dcf6b1b0cf8c9743e68c5e3a18cb45a7992747869a9"},
    {file = "furo-2022.9.29.tar.gz", hash = "sha256:d4238145629c623609c2deb5384f8d036e2a1ee2a101d64b67b4348112470dbd"},
]
gitdb = [
    {file = "gitdb-4.0.9-py3-none-any.whl", hash = "sha256:8033ad4e853066ba6ca92050b9df2f89301b8fc8bf7e9324d412a63f8bf1a8fd"},
    {file = "gitdb-4.0.9.tar.gz", hash = "sha256:bac2fd45c0a1c9cf619e63a90d62bdc63892ef92387424b855792a6cabe789aa"},
]
gitpython = [
    {file = "GitPython-3.1.29-py3-none-any.whl", hash = "sha256:41eea0deec2deea139b459ac03656f0dd28fc4a3387240ec1d3c259a2c47850f"},
    {file = "GitPython-3.1.29.tar.gz", hash = "sha256:cc36bfc4a3f913e66805a28e84703e419d9c264c1077e537b54f0e1af85dbefd"},
]
identify = [
    {file = "identify-2.5.8-py2.py3-none-any.whl", hash = "sha256:48b7925fe122720088aeb7a6c34f17b27e706b72c61070f27fe3789094233440"},
    {file = "identify-2.5.8.tar.gz", hash = "sha256:7a214a10313b9489a0d61467db2856ae8d0b8306fc923e03a9effa53d8aedc58"},
]
idna = [
    {file = "idna-3.4-py3-none-any.whl", hash = "sha256:90b77e79eaa3eba6de819a0c442c0b4ceefc341a7a2ab77d7562bf49f425c5c2"},
    {file = "idna-3.4.tar.gz", hash = "sha256:814f528e8dead7d329833b91c5faa87d60bf71824cd12a7530b5526063d02cb4"},
]
imagesize = [
    {file = "imagesize-1.4.1-py2.py3-none-any.whl", hash = "sha256:0d8d18d08f840c19d0ee7ca1fd82490fdc3729b7ac93f49870406ddde8ef8d8b"},
    {file = "imagesize-1.4.1.tar.gz", hash = "sha256:69150444affb9cb0d5cc5a92b3676f0b2fb7cd9ae39e947a5e11a36b4497cd4a"},
]
importlib-metadata = [
    {file = "importlib_metadata-5.0.0-py3-none-any.whl", hash = "sha256:ddb0e35065e8938f867ed4928d0ae5bf2a53b7773871bfe6bcc7e4fcdc7dea43"},
    {file = "importlib_metadata-5.0.0.tar.gz", hash = "sha256:da31db32b304314d044d3c12c79bd59e307889b287ad12ff387b3500835fc2ab"},
]
isort = [
    {file = "isort-5.10.1-py3-none-any.whl", hash = "sha256:6f62d78e2f89b4500b080fe3a81690850cd254227f27f75c3a0c491a1f351ba7"},
    {file = "isort-5.10.1.tar.gz", hash = "sha256:e8443a5e7a020e9d7f97f1d7d9cd17c88bcb3bc7e218bf9cf5095fe550be2951"},
]
jinja2 = [
    {file = "Jinja2-3.1.2-py3-none-any.whl", hash = "sha256:6088930bfe239f0e6710546ab9c19c9ef35e29792895fed6e6e31a023a182a61"},
    {file = "Jinja2-3.1.2.tar.gz", hash = "sha256:31351a702a408a9e7595a8fc6150fc3f43bb6bf7e319770cbc0db9df9437e852"},
]
livereload = [
    {file = "livereload-2.6.3.tar.gz", hash = "sha256:776f2f865e59fde56490a56bcc6773b6917366bce0c267c60ee8aaf1a0959869"},
]
markdown-it-py = [
    {file = "markdown-it-py-2.1.0.tar.gz", hash = "sha256:cf7e59fed14b5ae17c0006eff14a2d9a00ed5f3a846148153899a0224e2c07da"},
    {file = "markdown_it_py-2.1.0-py3-none-any.whl", hash = "sha256:93de681e5c021a432c63147656fe21790bc01231e0cd2da73626f1aa3ac0fe27"},
]
markupsafe = [
    {file = "MarkupSafe-2.1.1-cp310-cp310-macosx_10_9_universal2.whl", hash = "sha256:86b1f75c4e7c2ac2ccdaec2b9022845dbb81880ca318bb7a0a01fbf7813e3812"},
    {file = "MarkupSafe-2.1.1-cp310-cp310-macosx_10_9_x86_64.whl", hash = "sha256:f121a1420d4e173a5d96e47e9a0c0dcff965afdf1626d28de1460815f7c4ee7a"},
    {file = "MarkupSafe-2.1.1-cp310-cp310-manylinux_2_17_aarch64.manylinux2014_aarch64.whl", hash = "sha256:a49907dd8420c5685cfa064a1335b6754b74541bbb3706c259c02ed65b644b3e"},
    {file = "MarkupSafe-2.1.1-cp310-cp310-manylinux_2_17_x86_64.manylinux2014_x86_64.whl", hash = "sha256:10c1bfff05d95783da83491be968e8fe789263689c02724e0c691933c52994f5"},
    {file = "MarkupSafe-2.1.1-cp310-cp310-manylinux_2_5_i686.manylinux1_i686.manylinux_2_17_i686.manylinux2014_i686.whl", hash = "sha256:b7bd98b796e2b6553da7225aeb61f447f80a1ca64f41d83612e6139ca5213aa4"},
    {file = "MarkupSafe-2.1.1-cp310-cp310-musllinux_1_1_aarch64.whl", hash = "sha256:b09bf97215625a311f669476f44b8b318b075847b49316d3e28c08e41a7a573f"},
    {file = "MarkupSafe-2.1.1-cp310-cp310-musllinux_1_1_i686.whl", hash = "sha256:694deca8d702d5db21ec83983ce0bb4b26a578e71fbdbd4fdcd387daa90e4d5e"},
    {file = "MarkupSafe-2.1.1-cp310-cp310-musllinux_1_1_x86_64.whl", hash = "sha256:efc1913fd2ca4f334418481c7e595c00aad186563bbc1ec76067848c7ca0a933"},
    {file = "MarkupSafe-2.1.1-cp310-cp310-win32.whl", hash = "sha256:4a33dea2b688b3190ee12bd7cfa29d39c9ed176bda40bfa11099a3ce5d3a7ac6"},
    {file = "MarkupSafe-2.1.1-cp310-cp310-win_amd64.whl", hash = "sha256:dda30ba7e87fbbb7eab1ec9f58678558fd9a6b8b853530e176eabd064da81417"},
    {file = "MarkupSafe-2.1.1-cp37-cp37m-macosx_10_9_x86_64.whl", hash = "sha256:671cd1187ed5e62818414afe79ed29da836dde67166a9fac6d435873c44fdd02"},
    {file = "MarkupSafe-2.1.1-cp37-cp37m-manylinux_2_17_aarch64.manylinux2014_aarch64.whl", hash = "sha256:3799351e2336dc91ea70b034983ee71cf2f9533cdff7c14c90ea126bfd95d65a"},
    {file = "MarkupSafe-2.1.1-cp37-cp37m-manylinux_2_17_x86_64.manylinux2014_x86_64.whl", hash = "sha256:e72591e9ecd94d7feb70c1cbd7be7b3ebea3f548870aa91e2732960fa4d57a37"},
    {file = "MarkupSafe-2.1.1-cp37-cp37m-manylinux_2_5_i686.manylinux1_i686.manylinux_2_17_i686.manylinux2014_i686.whl", hash = "sha256:6fbf47b5d3728c6aea2abb0589b5d30459e369baa772e0f37a0320185e87c980"},
    {file = "MarkupSafe-2.1.1-cp37-cp37m-musllinux_1_1_aarch64.whl", hash = "sha256:d5ee4f386140395a2c818d149221149c54849dfcfcb9f1debfe07a8b8bd63f9a"},
    {file = "MarkupSafe-2.1.1-cp37-cp37m-musllinux_1_1_i686.whl", hash = "sha256:bcb3ed405ed3222f9904899563d6fc492ff75cce56cba05e32eff40e6acbeaa3"},
    {file = "MarkupSafe-2.1.1-cp37-cp37m-musllinux_1_1_x86_64.whl", hash = "sha256:e1c0b87e09fa55a220f058d1d49d3fb8df88fbfab58558f1198e08c1e1de842a"},
    {file = "MarkupSafe-2.1.1-cp37-cp37m-win32.whl", hash = "sha256:8dc1c72a69aa7e082593c4a203dcf94ddb74bb5c8a731e4e1eb68d031e8498ff"},
    {file = "MarkupSafe-2.1.1-cp37-cp37m-win_amd64.whl", hash = "sha256:97a68e6ada378df82bc9f16b800ab77cbf4b2fada0081794318520138c088e4a"},
    {file = "MarkupSafe-2.1.1-cp38-cp38-macosx_10_9_universal2.whl", hash = "sha256:e8c843bbcda3a2f1e3c2ab25913c80a3c5376cd00c6e8c4a86a89a28c8dc5452"},
    {file = "MarkupSafe-2.1.1-cp38-cp38-macosx_10_9_x86_64.whl", hash = "sha256:0212a68688482dc52b2d45013df70d169f542b7394fc744c02a57374a4207003"},
    {file = "MarkupSafe-2.1.1-cp38-cp38-manylinux_2_17_aarch64.manylinux2014_aarch64.whl", hash = "sha256:8e576a51ad59e4bfaac456023a78f6b5e6e7651dcd383bcc3e18d06f9b55d6d1"},
    {file = "MarkupSafe-2.1.1-cp38-cp38-manylinux_2_17_x86_64.manylinux2014_x86_64.whl", hash = "sha256:4b9fe39a2ccc108a4accc2676e77da025ce383c108593d65cc909add5c3bd601"},
    {file = "MarkupSafe-2.1.1-cp38-cp38-manylinux_2_5_i686.manylinux1_i686.manylinux_2_17_i686.manylinux2014_i686.whl", hash = "sha256:96e37a3dc86e80bf81758c152fe66dbf60ed5eca3d26305edf01892257049925"},
    {file = "MarkupSafe-2.1.1-cp38-cp38-musllinux_1_1_aarch64.whl", hash = "sha256:6d0072fea50feec76a4c418096652f2c3238eaa014b2f94aeb1d56a66b41403f"},
    {file = "MarkupSafe-2.1.1-cp38-cp38-musllinux_1_1_i686.whl", hash = "sha256:089cf3dbf0cd6c100f02945abeb18484bd1ee57a079aefd52cffd17fba910b88"},
    {file = "MarkupSafe-2.1.1-cp38-cp38-musllinux_1_1_x86_64.whl", hash = "sha256:6a074d34ee7a5ce3effbc526b7083ec9731bb3cbf921bbe1d3005d4d2bdb3a63"},
    {file = "MarkupSafe-2.1.1-cp38-cp38-win32.whl", hash = "sha256:421be9fbf0ffe9ffd7a378aafebbf6f4602d564d34be190fc19a193232fd12b1"},
    {file = "MarkupSafe-2.1.1-cp38-cp38-win_amd64.whl", hash = "sha256:fc7b548b17d238737688817ab67deebb30e8073c95749d55538ed473130ec0c7"},
    {file = "MarkupSafe-2.1.1-cp39-cp39-macosx_10_9_universal2.whl", hash = "sha256:e04e26803c9c3851c931eac40c695602c6295b8d432cbe78609649ad9bd2da8a"},
    {file = "MarkupSafe-2.1.1-cp39-cp39-macosx_10_9_x86_64.whl", hash = "sha256:b87db4360013327109564f0e591bd2a3b318547bcef31b468a92ee504d07ae4f"},
    {file = "MarkupSafe-2.1.1-cp39-cp39-manylinux_2_17_aarch64.manylinux2014_aarch64.whl", hash = "sha256:99a2a507ed3ac881b975a2976d59f38c19386d128e7a9a18b7df6fff1fd4c1d6"},
    {file = "MarkupSafe-2.1.1-cp39-cp39-manylinux_2_17_x86_64.manylinux2014_x86_64.whl", hash = "sha256:56442863ed2b06d19c37f94d999035e15ee982988920e12a5b4ba29b62ad1f77"},
    {file = "MarkupSafe-2.1.1-cp39-cp39-manylinux_2_5_i686.manylinux1_i686.manylinux_2_17_i686.manylinux2014_i686.whl", hash = "sha256:3ce11ee3f23f79dbd06fb3d63e2f6af7b12db1d46932fe7bd8afa259a5996603"},
    {file = "MarkupSafe-2.1.1-cp39-cp39-musllinux_1_1_aarch64.whl", hash = "sha256:33b74d289bd2f5e527beadcaa3f401e0df0a89927c1559c8566c066fa4248ab7"},
    {file = "MarkupSafe-2.1.1-cp39-cp39-musllinux_1_1_i686.whl", hash = "sha256:43093fb83d8343aac0b1baa75516da6092f58f41200907ef92448ecab8825135"},
    {file = "MarkupSafe-2.1.1-cp39-cp39-musllinux_1_1_x86_64.whl", hash = "sha256:8e3dcf21f367459434c18e71b2a9532d96547aef8a871872a5bd69a715c15f96"},
    {file = "MarkupSafe-2.1.1-cp39-cp39-win32.whl", hash = "sha256:d4306c36ca495956b6d568d276ac11fdd9c30a36f1b6eb928070dc5360b22e1c"},
    {file = "MarkupSafe-2.1.1-cp39-cp39-win_amd64.whl", hash = "sha256:46d00d6cfecdde84d40e572d63735ef81423ad31184100411e6e3388d405e247"},
    {file = "MarkupSafe-2.1.1.tar.gz", hash = "sha256:7f91197cc9e48f989d12e4e6fbc46495c446636dfc81b9ccf50bb0ec74b91d4b"},
]
mccabe = [
    {file = "mccabe-0.6.1-py2.py3-none-any.whl", hash = "sha256:ab8a6258860da4b6677da4bd2fe5dc2c659cff31b3ee4f7f5d64e79735b80d42"},
    {file = "mccabe-0.6.1.tar.gz", hash = "sha256:dd8d182285a0fe56bace7f45b5e7d1a6ebcbf524e8f3bd87eb0f125271b8831f"},
]
mdit-py-plugins = [
    {file = "mdit-py-plugins-0.3.1.tar.gz", hash = "sha256:3fc13298497d6e04fe96efdd41281bfe7622152f9caa1815ea99b5c893de9441"},
    {file = "mdit_py_plugins-0.3.1-py3-none-any.whl", hash = "sha256:606a7f29cf56dbdfaf914acb21709b8f8ee29d857e8f29dcc33d8cb84c57bfa1"},
]
mdurl = [
    {file = "mdurl-0.1.2-py3-none-any.whl", hash = "sha256:84008a41e51615a49fc9966191ff91509e3c40b939176e643fd50a5c2196b8f8"},
    {file = "mdurl-0.1.2.tar.gz", hash = "sha256:bb413d29f5eea38f31dd4754dd7377d4465116fb207585f97bf925588687c1ba"},
]
mypy = [
    {file = "mypy-0.990-cp310-cp310-macosx_10_9_universal2.whl", hash = "sha256:aaf1be63e0207d7d17be942dcf9a6b641745581fe6c64df9a38deb562a7dbafa"},
    {file = "mypy-0.990-cp310-cp310-macosx_10_9_x86_64.whl", hash = "sha256:d555aa7f44cecb7ea3c0ac69d58b1a5afb92caa017285a8e9c4efbf0518b61b4"},
    {file = "mypy-0.990-cp310-cp310-macosx_11_0_arm64.whl", hash = "sha256:8f694d6d09a460b117dccb6857dda269188e3437c880d7b60fa0014fa872d1e9"},
    {file = "mypy-0.990-cp310-cp310-manylinux_2_17_x86_64.manylinux2014_x86_64.whl", hash = "sha256:269f0dfb6463b8780333310ff4b5134425157ef0d2b1d614015adaf6d6a7eabd"},
    {file = "mypy-0.990-cp310-cp310-musllinux_1_1_x86_64.whl", hash = "sha256:8798c8ed83aa809f053abff08664bdca056038f5a02af3660de00b7290b64c47"},
    {file = "mypy-0.990-cp310-cp310-win_amd64.whl", hash = "sha256:47a9955214615108c3480a500cfda8513a0b1cd3c09a1ed42764ca0dd7b931dd"},
    {file = "mypy-0.990-cp311-cp311-macosx_10_9_universal2.whl", hash = "sha256:4a8a6c10f4c63fbf6ad6c03eba22c9331b3946a4cec97f008e9ffb4d3b31e8e2"},
    {file = "mypy-0.990-cp311-cp311-macosx_10_9_x86_64.whl", hash = "sha256:cd2dd3730ba894ec2a2082cc703fbf3e95a08479f7be84912e3131fc68809d46"},
    {file = "mypy-0.990-cp311-cp311-macosx_11_0_arm64.whl", hash = "sha256:7da0005e47975287a92b43276e460ac1831af3d23032c34e67d003388a0ce8d0"},
    {file = "mypy-0.990-cp311-cp311-manylinux_2_17_x86_64.manylinux2014_x86_64.whl", hash = "sha256:262c543ef24deb10470a3c1c254bb986714e2b6b1a67d66daf836a548a9f316c"},
    {file = "mypy-0.990-cp311-cp311-musllinux_1_1_x86_64.whl", hash = "sha256:3ff201a0c6d3ea029d73b1648943387d75aa052491365b101f6edd5570d018ea"},
    {file = "mypy-0.990-cp311-cp311-win_amd64.whl", hash = "sha256:1767830da2d1afa4e62b684647af0ff79b401f004d7fa08bc5b0ce2d45bcd5ec"},
    {file = "mypy-0.990-cp37-cp37m-macosx_10_9_x86_64.whl", hash = "sha256:6826d9c4d85bbf6d68cb279b561de6a4d8d778ca8e9ab2d00ee768ab501a9852"},
    {file = "mypy-0.990-cp37-cp37m-manylinux_2_17_x86_64.manylinux2014_x86_64.whl", hash = "sha256:46897755f944176fbc504178422a5a2875bbf3f7436727374724842c0987b5af"},
    {file = "mypy-0.990-cp37-cp37m-musllinux_1_1_x86_64.whl", hash = "sha256:0680389c34284287fe00e82fc8bccdea9aff318f7e7d55b90d967a13a9606013"},
    {file = "mypy-0.990-cp37-cp37m-win_amd64.whl", hash = "sha256:b08541a06eed35b543ae1a6b301590eb61826a1eb099417676ddc5a42aa151c5"},
    {file = "mypy-0.990-cp38-cp38-macosx_10_9_universal2.whl", hash = "sha256:be88d665e76b452c26fb2bdc3d54555c01226fba062b004ede780b190a50f9db"},
    {file = "mypy-0.990-cp38-cp38-macosx_10_9_x86_64.whl", hash = "sha256:9b8f4a8213b1fd4b751e26b59ae0e0c12896568d7e805861035c7a15ed6dc9eb"},
    {file = "mypy-0.990-cp38-cp38-macosx_11_0_arm64.whl", hash = "sha256:2b6f85c2ad378e3224e017904a051b26660087b3b76490d533b7344f1546d3ff"},
    {file = "mypy-0.990-cp38-cp38-manylinux_2_17_x86_64.manylinux2014_x86_64.whl", hash = "sha256:1ee5f99817ee70254e7eb5cf97c1b11dda29c6893d846c8b07bce449184e9466"},
    {file = "mypy-0.990-cp38-cp38-musllinux_1_1_x86_64.whl", hash = "sha256:49082382f571c3186ce9ea0bd627cb1345d4da8d44a8377870f4442401f0a706"},
    {file = "mypy-0.990-cp38-cp38-win_amd64.whl", hash = "sha256:aba38e3dd66bdbafbbfe9c6e79637841928ea4c79b32e334099463c17b0d90ef"},
    {file = "mypy-0.990-cp39-cp39-macosx_10_9_universal2.whl", hash = "sha256:9d851c09b981a65d9d283a8ccb5b1d0b698e580493416a10942ef1a04b19fd37"},
    {file = "mypy-0.990-cp39-cp39-macosx_10_9_x86_64.whl", hash = "sha256:d847dd23540e2912d9667602271e5ebf25e5788e7da46da5ffd98e7872616e8e"},
    {file = "mypy-0.990-cp39-cp39-macosx_11_0_arm64.whl", hash = "sha256:cc6019808580565040cd2a561b593d7c3c646badd7e580e07d875eb1bf35c695"},
    {file = "mypy-0.990-cp39-cp39-manylinux_2_17_x86_64.manylinux2014_x86_64.whl", hash = "sha256:2a3150d409609a775c8cb65dbe305c4edd7fe576c22ea79d77d1454acd9aeda8"},
    {file = "mypy-0.990-cp39-cp39-musllinux_1_1_x86_64.whl", hash = "sha256:3227f14fe943524f5794679156488f18bf8d34bfecd4623cf76bc55958d229c5"},
    {file = "mypy-0.990-cp39-cp39-win_amd64.whl", hash = "sha256:c76c769c46a1e6062a84837badcb2a7b0cdb153d68601a61f60739c37d41cc74"},
    {file = "mypy-0.990-py3-none-any.whl", hash = "sha256:8f1940325a8ed460ba03d19ab83742260fa9534804c317224e5d4e5aa588e2d6"},
    {file = "mypy-0.990.tar.gz", hash = "sha256:72382cb609142dba3f04140d016c94b4092bc7b4d98ca718740dc989e5271b8d"},
]
mypy-extensions = [
    {file = "mypy_extensions-0.4.3-py2.py3-none-any.whl", hash = "sha256:090fedd75945a69ae91ce1303b5824f428daf5a028d2f6ab8a299250a846f15d"},
    {file = "mypy_extensions-0.4.3.tar.gz", hash = "sha256:2d82818f5bb3e369420cb3c4060a7970edba416647068eb4c5343488a6c604a8"},
]
myst-parser = [
    {file = "myst-parser-0.18.1.tar.gz", hash = "sha256:79317f4bb2c13053dd6e64f9da1ba1da6cd9c40c8a430c447a7b146a594c246d"},
    {file = "myst_parser-0.18.1-py3-none-any.whl", hash = "sha256:61b275b85d9f58aa327f370913ae1bec26ebad372cc99f3ab85c8ec3ee8d9fb8"},
]
nodeenv = [
    {file = "nodeenv-1.7.0-py2.py3-none-any.whl", hash = "sha256:27083a7b96a25f2f5e1d8cb4b6317ee8aeda3bdd121394e5ac54e498028a042e"},
    {file = "nodeenv-1.7.0.tar.gz", hash = "sha256:e0e7f7dfb85fc5394c6fe1e8fa98131a2473e04311a45afb6508f7cf1836fa2b"},
]
packaging = [
    {file = "packaging-21.3-py3-none-any.whl", hash = "sha256:ef103e05f519cdc783ae24ea4e2e0f508a9c99b2d4969652eed6a2e1ea5bd522"},
    {file = "packaging-21.3.tar.gz", hash = "sha256:dd47c42927d89ab911e606518907cc2d3a1f38bbd026385970643f9c5b8ecfeb"},
]
pathspec = [
    {file = "pathspec-0.10.1-py3-none-any.whl", hash = "sha256:46846318467efc4556ccfd27816e004270a9eeeeb4d062ce5e6fc7a87c573f93"},
    {file = "pathspec-0.10.1.tar.gz", hash = "sha256:7ace6161b621d31e7902eb6b5ae148d12cfd23f4a249b9ffb6b9fee12084323d"},
]
pbr = [
    {file = "pbr-5.11.0-py2.py3-none-any.whl", hash = "sha256:db2317ff07c84c4c63648c9064a79fe9d9f5c7ce85a9099d4b6258b3db83225a"},
    {file = "pbr-5.11.0.tar.gz", hash = "sha256:b97bc6695b2aff02144133c2e7399d5885223d42b7912ffaec2ca3898e673bfe"},
]
pep8-naming = [
    {file = "pep8-naming-0.13.2.tar.gz", hash = "sha256:93eef62f525fd12a6f8c98f4dcc17fa70baae2f37fa1f73bec00e3e44392fa48"},
    {file = "pep8_naming-0.13.2-py3-none-any.whl", hash = "sha256:59e29e55c478db69cffbe14ab24b5bd2cd615c0413edf790d47d3fb7ba9a4e23"},
]
platformdirs = [
<<<<<<< HEAD
    {file = "platformdirs-2.5.3-py3-none-any.whl", hash = "sha256:0cb405749187a194f444c25c82ef7225232f11564721eabffc6ec70df83b11cb"},
    {file = "platformdirs-2.5.3.tar.gz", hash = "sha256:6e52c21afff35cb659c6e52d8b4d61b9bd544557180440538f255d9382c8cbe0"},
=======
    {file = "platformdirs-2.5.4-py3-none-any.whl", hash = "sha256:af0276409f9a02373d540bf8480021a048711d572745aef4b7842dad245eba10"},
    {file = "platformdirs-2.5.4.tar.gz", hash = "sha256:1006647646d80f16130f052404c6b901e80ee4ed6bef6792e1f238a8969106f7"},
>>>>>>> 232f6969
]
pre-commit = [
    {file = "pre_commit-2.20.0-py2.py3-none-any.whl", hash = "sha256:51a5ba7c480ae8072ecdb6933df22d2f812dc897d5fe848778116129a681aac7"},
    {file = "pre_commit-2.20.0.tar.gz", hash = "sha256:a978dac7bc9ec0bcee55c18a277d553b0f419d259dadb4b9418ff2d00eb43959"},
]
pre-commit-hooks = [
    {file = "pre_commit_hooks-4.3.0-py2.py3-none-any.whl", hash = "sha256:9ccaf7c98794659d345080ee1ea0256a55ae059675045eebdbbc17c0be8c7e4b"},
    {file = "pre_commit_hooks-4.3.0.tar.gz", hash = "sha256:fda598a4c834d030727e6a615722718b47510f4bed72df4c949f95ba9f5aaf88"},
]
pycodestyle = [
    {file = "pycodestyle-2.8.0-py2.py3-none-any.whl", hash = "sha256:720f8b39dde8b293825e7ff02c475f3077124006db4f440dcbc9a20b76548a20"},
    {file = "pycodestyle-2.8.0.tar.gz", hash = "sha256:eddd5847ef438ea1c7870ca7eb78a9d47ce0cdb4851a5523949f2601d0cbbe7f"},
]
pydocstyle = [
    {file = "pydocstyle-6.1.1-py3-none-any.whl", hash = "sha256:6987826d6775056839940041beef5c08cc7e3d71d63149b48e36727f70144dc4"},
    {file = "pydocstyle-6.1.1.tar.gz", hash = "sha256:1d41b7c459ba0ee6c345f2eb9ae827cab14a7533a88c5c6f7e94923f72df92dc"},
]
pyflakes = [
    {file = "pyflakes-2.4.0-py2.py3-none-any.whl", hash = "sha256:3bb3a3f256f4b7968c9c788781e4ff07dce46bdf12339dcda61053375426ee2e"},
    {file = "pyflakes-2.4.0.tar.gz", hash = "sha256:05a85c2872edf37a4ed30b0cce2f6093e1d0581f8c19d7393122da7e25b2b24c"},
]
pygments = [
    {file = "Pygments-2.13.0-py3-none-any.whl", hash = "sha256:f643f331ab57ba3c9d89212ee4a2dabc6e94f117cf4eefde99a0574720d14c42"},
    {file = "Pygments-2.13.0.tar.gz", hash = "sha256:56a8508ae95f98e2b9bdf93a6be5ae3f7d8af858b43e02c5a2ff083726be40c1"},
]
pyparsing = [
    {file = "pyparsing-3.0.9-py3-none-any.whl", hash = "sha256:5026bae9a10eeaefb61dab2f09052b9f4307d44aee4eda64b309723d8d206bbc"},
    {file = "pyparsing-3.0.9.tar.gz", hash = "sha256:2b020ecf7d21b687f219b71ecad3631f644a47f01403fa1d1036b0c6416d70fb"},
]
pyserial = [
    {file = "pyserial-3.5-py2.py3-none-any.whl", hash = "sha256:c4451db6ba391ca6ca299fb3ec7bae67a5c55dde170964c7a14ceefec02f2cf0"},
    {file = "pyserial-3.5.tar.gz", hash = "sha256:3c77e014170dfffbd816e6ffc205e9842efb10be9f58ec16d3e8675b4925cddb"},
]
pytz = [
    {file = "pytz-2022.6-py2.py3-none-any.whl", hash = "sha256:222439474e9c98fced559f1709d89e6c9cbf8d79c794ff3eb9f8800064291427"},
    {file = "pytz-2022.6.tar.gz", hash = "sha256:e89512406b793ca39f5971bc999cc538ce125c0e51c27941bef4568b460095e2"},
]
pyupgrade = [
<<<<<<< HEAD
    {file = "pyupgrade-3.2.1-py2.py3-none-any.whl", hash = "sha256:a33650cc912253076dd99b7725c826d579d3b069f352ae10e34de6e46194f566"},
    {file = "pyupgrade-3.2.1.tar.gz", hash = "sha256:61b69c0e89fca476082f5df04f72d48bdb49a662a0d74b19269e95b750b80ebe"},
=======
    {file = "pyupgrade-3.2.2-py2.py3-none-any.whl", hash = "sha256:16c0e3a6ac2d83cd0fd30c138af5504918c59d584344f60a15d5f8009b11a0ed"},
    {file = "pyupgrade-3.2.2.tar.gz", hash = "sha256:6bfa246fb9d94e490fad37980bcfc05b9494183ff29d9100ef4f7f22a952ce67"},
>>>>>>> 232f6969
]
pyyaml = [
    {file = "PyYAML-6.0-cp310-cp310-macosx_10_9_x86_64.whl", hash = "sha256:d4db7c7aef085872ef65a8fd7d6d09a14ae91f691dec3e87ee5ee0539d516f53"},
    {file = "PyYAML-6.0-cp310-cp310-macosx_11_0_arm64.whl", hash = "sha256:9df7ed3b3d2e0ecfe09e14741b857df43adb5a3ddadc919a2d94fbdf78fea53c"},
    {file = "PyYAML-6.0-cp310-cp310-manylinux_2_17_aarch64.manylinux2014_aarch64.whl", hash = "sha256:77f396e6ef4c73fdc33a9157446466f1cff553d979bd00ecb64385760c6babdc"},
    {file = "PyYAML-6.0-cp310-cp310-manylinux_2_17_s390x.manylinux2014_s390x.whl", hash = "sha256:a80a78046a72361de73f8f395f1f1e49f956c6be882eed58505a15f3e430962b"},
    {file = "PyYAML-6.0-cp310-cp310-manylinux_2_5_x86_64.manylinux1_x86_64.manylinux_2_12_x86_64.manylinux2010_x86_64.whl", hash = "sha256:f84fbc98b019fef2ee9a1cb3ce93e3187a6df0b2538a651bfb890254ba9f90b5"},
    {file = "PyYAML-6.0-cp310-cp310-win32.whl", hash = "sha256:2cd5df3de48857ed0544b34e2d40e9fac445930039f3cfe4bcc592a1f836d513"},
    {file = "PyYAML-6.0-cp310-cp310-win_amd64.whl", hash = "sha256:daf496c58a8c52083df09b80c860005194014c3698698d1a57cbcfa182142a3a"},
    {file = "PyYAML-6.0-cp36-cp36m-macosx_10_9_x86_64.whl", hash = "sha256:897b80890765f037df3403d22bab41627ca8811ae55e9a722fd0392850ec4d86"},
    {file = "PyYAML-6.0-cp36-cp36m-manylinux_2_17_aarch64.manylinux2014_aarch64.whl", hash = "sha256:50602afada6d6cbfad699b0c7bb50d5ccffa7e46a3d738092afddc1f9758427f"},
    {file = "PyYAML-6.0-cp36-cp36m-manylinux_2_17_s390x.manylinux2014_s390x.whl", hash = "sha256:48c346915c114f5fdb3ead70312bd042a953a8ce5c7106d5bfb1a5254e47da92"},
    {file = "PyYAML-6.0-cp36-cp36m-manylinux_2_5_x86_64.manylinux1_x86_64.manylinux_2_12_x86_64.manylinux2010_x86_64.whl", hash = "sha256:98c4d36e99714e55cfbaaee6dd5badbc9a1ec339ebfc3b1f52e293aee6bb71a4"},
    {file = "PyYAML-6.0-cp36-cp36m-win32.whl", hash = "sha256:0283c35a6a9fbf047493e3a0ce8d79ef5030852c51e9d911a27badfde0605293"},
    {file = "PyYAML-6.0-cp36-cp36m-win_amd64.whl", hash = "sha256:07751360502caac1c067a8132d150cf3d61339af5691fe9e87803040dbc5db57"},
    {file = "PyYAML-6.0-cp37-cp37m-macosx_10_9_x86_64.whl", hash = "sha256:819b3830a1543db06c4d4b865e70ded25be52a2e0631ccd2f6a47a2822f2fd7c"},
    {file = "PyYAML-6.0-cp37-cp37m-manylinux_2_17_aarch64.manylinux2014_aarch64.whl", hash = "sha256:473f9edb243cb1935ab5a084eb238d842fb8f404ed2193a915d1784b5a6b5fc0"},
    {file = "PyYAML-6.0-cp37-cp37m-manylinux_2_17_s390x.manylinux2014_s390x.whl", hash = "sha256:0ce82d761c532fe4ec3f87fc45688bdd3a4c1dc5e0b4a19814b9009a29baefd4"},
    {file = "PyYAML-6.0-cp37-cp37m-manylinux_2_5_x86_64.manylinux1_x86_64.manylinux_2_12_x86_64.manylinux2010_x86_64.whl", hash = "sha256:231710d57adfd809ef5d34183b8ed1eeae3f76459c18fb4a0b373ad56bedcdd9"},
    {file = "PyYAML-6.0-cp37-cp37m-win32.whl", hash = "sha256:c5687b8d43cf58545ade1fe3e055f70eac7a5a1a0bf42824308d868289a95737"},
    {file = "PyYAML-6.0-cp37-cp37m-win_amd64.whl", hash = "sha256:d15a181d1ecd0d4270dc32edb46f7cb7733c7c508857278d3d378d14d606db2d"},
    {file = "PyYAML-6.0-cp38-cp38-macosx_10_9_x86_64.whl", hash = "sha256:0b4624f379dab24d3725ffde76559cff63d9ec94e1736b556dacdfebe5ab6d4b"},
    {file = "PyYAML-6.0-cp38-cp38-manylinux_2_17_aarch64.manylinux2014_aarch64.whl", hash = "sha256:213c60cd50106436cc818accf5baa1aba61c0189ff610f64f4a3e8c6726218ba"},
    {file = "PyYAML-6.0-cp38-cp38-manylinux_2_17_s390x.manylinux2014_s390x.whl", hash = "sha256:9fa600030013c4de8165339db93d182b9431076eb98eb40ee068700c9c813e34"},
    {file = "PyYAML-6.0-cp38-cp38-manylinux_2_5_x86_64.manylinux1_x86_64.manylinux_2_12_x86_64.manylinux2010_x86_64.whl", hash = "sha256:277a0ef2981ca40581a47093e9e2d13b3f1fbbeffae064c1d21bfceba2030287"},
    {file = "PyYAML-6.0-cp38-cp38-win32.whl", hash = "sha256:d4eccecf9adf6fbcc6861a38015c2a64f38b9d94838ac1810a9023a0609e1b78"},
    {file = "PyYAML-6.0-cp38-cp38-win_amd64.whl", hash = "sha256:1e4747bc279b4f613a09eb64bba2ba602d8a6664c6ce6396a4d0cd413a50ce07"},
    {file = "PyYAML-6.0-cp39-cp39-macosx_10_9_x86_64.whl", hash = "sha256:055d937d65826939cb044fc8c9b08889e8c743fdc6a32b33e2390f66013e449b"},
    {file = "PyYAML-6.0-cp39-cp39-macosx_11_0_arm64.whl", hash = "sha256:e61ceaab6f49fb8bdfaa0f92c4b57bcfbea54c09277b1b4f7ac376bfb7a7c174"},
    {file = "PyYAML-6.0-cp39-cp39-manylinux_2_17_aarch64.manylinux2014_aarch64.whl", hash = "sha256:d67d839ede4ed1b28a4e8909735fc992a923cdb84e618544973d7dfc71540803"},
    {file = "PyYAML-6.0-cp39-cp39-manylinux_2_17_s390x.manylinux2014_s390x.whl", hash = "sha256:cba8c411ef271aa037d7357a2bc8f9ee8b58b9965831d9e51baf703280dc73d3"},
    {file = "PyYAML-6.0-cp39-cp39-manylinux_2_5_x86_64.manylinux1_x86_64.manylinux_2_12_x86_64.manylinux2010_x86_64.whl", hash = "sha256:40527857252b61eacd1d9af500c3337ba8deb8fc298940291486c465c8b46ec0"},
    {file = "PyYAML-6.0-cp39-cp39-win32.whl", hash = "sha256:b5b9eccad747aabaaffbc6064800670f0c297e52c12754eb1d976c57e4f74dcb"},
    {file = "PyYAML-6.0-cp39-cp39-win_amd64.whl", hash = "sha256:b3d267842bf12586ba6c734f89d1f5b871df0273157918b0ccefa29deb05c21c"},
    {file = "PyYAML-6.0.tar.gz", hash = "sha256:68fb519c14306fec9720a2a5b45bc9f0c8d1b9c72adf45c37baedfcd949c35a2"},
]
requests = [
    {file = "requests-2.28.1-py3-none-any.whl", hash = "sha256:8fefa2a1a1365bf5520aac41836fbee479da67864514bdb821f31ce07ce65349"},
    {file = "requests-2.28.1.tar.gz", hash = "sha256:7c5599b102feddaa661c826c56ab4fee28bfd17f5abca1ebbe3e7f19d7c97983"},
]
restructuredtext-lint = [
    {file = "restructuredtext_lint-1.4.0.tar.gz", hash = "sha256:1b235c0c922341ab6c530390892eb9e92f90b9b75046063e047cacfb0f050c45"},
]
"ruamel.yaml" = [
    {file = "ruamel.yaml-0.17.21-py3-none-any.whl", hash = "sha256:742b35d3d665023981bd6d16b3d24248ce5df75fdb4e2924e93a05c1f8b61ca7"},
    {file = "ruamel.yaml-0.17.21.tar.gz", hash = "sha256:8b7ce697a2f212752a35c1ac414471dc16c424c9573be4926b56ff3f5d23b7af"},
]
"ruamel.yaml.clib" = [
    {file = "ruamel.yaml.clib-0.2.7-cp310-cp310-macosx_10_9_universal2.whl", hash = "sha256:d5859983f26d8cd7bb5c287ef452e8aacc86501487634573d260968f753e1d71"},
    {file = "ruamel.yaml.clib-0.2.7-cp310-cp310-macosx_12_0_arm64.whl", hash = "sha256:debc87a9516b237d0466a711b18b6ebeb17ba9f391eb7f91c649c5c4ec5006c7"},
    {file = "ruamel.yaml.clib-0.2.7-cp310-cp310-manylinux2014_aarch64.whl", hash = "sha256:df5828871e6648db72d1c19b4bd24819b80a755c4541d3409f0f7acd0f335c80"},
    {file = "ruamel.yaml.clib-0.2.7-cp310-cp310-manylinux_2_17_x86_64.manylinux2014_x86_64.manylinux_2_24_x86_64.whl", hash = "sha256:efa08d63ef03d079dcae1dfe334f6c8847ba8b645d08df286358b1f5293d24ab"},
    {file = "ruamel.yaml.clib-0.2.7-cp310-cp310-win32.whl", hash = "sha256:763d65baa3b952479c4e972669f679fe490eee058d5aa85da483ebae2009d231"},
    {file = "ruamel.yaml.clib-0.2.7-cp310-cp310-win_amd64.whl", hash = "sha256:d000f258cf42fec2b1bbf2863c61d7b8918d31ffee905da62dede869254d3b8a"},
    {file = "ruamel.yaml.clib-0.2.7-cp311-cp311-macosx_10_9_universal2.whl", hash = "sha256:045e0626baf1c52e5527bd5db361bc83180faaba2ff586e763d3d5982a876a9e"},
    {file = "ruamel.yaml.clib-0.2.7-cp311-cp311-macosx_12_6_arm64.whl", hash = "sha256:721bc4ba4525f53f6a611ec0967bdcee61b31df5a56801281027a3a6d1c2daf5"},
    {file = "ruamel.yaml.clib-0.2.7-cp36-cp36m-macosx_10_9_x86_64.whl", hash = "sha256:4b3a93bb9bc662fc1f99c5c3ea8e623d8b23ad22f861eb6fce9377ac07ad6072"},
    {file = "ruamel.yaml.clib-0.2.7-cp36-cp36m-macosx_12_0_arm64.whl", hash = "sha256:a234a20ae07e8469da311e182e70ef6b199d0fbeb6c6cc2901204dd87fb867e8"},
    {file = "ruamel.yaml.clib-0.2.7-cp36-cp36m-manylinux2014_aarch64.whl", hash = "sha256:15910ef4f3e537eea7fe45f8a5d19997479940d9196f357152a09031c5be59f3"},
    {file = "ruamel.yaml.clib-0.2.7-cp36-cp36m-manylinux_2_17_x86_64.manylinux2014_x86_64.manylinux_2_24_x86_64.whl", hash = "sha256:370445fd795706fd291ab00c9df38a0caed0f17a6fb46b0f607668ecb16ce763"},
    {file = "ruamel.yaml.clib-0.2.7-cp36-cp36m-win32.whl", hash = "sha256:ecdf1a604009bd35c674b9225a8fa609e0282d9b896c03dd441a91e5f53b534e"},
    {file = "ruamel.yaml.clib-0.2.7-cp36-cp36m-win_amd64.whl", hash = "sha256:f34019dced51047d6f70cb9383b2ae2853b7fc4dce65129a5acd49f4f9256646"},
    {file = "ruamel.yaml.clib-0.2.7-cp37-cp37m-macosx_10_9_x86_64.whl", hash = "sha256:2aa261c29a5545adfef9296b7e33941f46aa5bbd21164228e833412af4c9c75f"},
    {file = "ruamel.yaml.clib-0.2.7-cp37-cp37m-macosx_12_0_arm64.whl", hash = "sha256:f01da5790e95815eb5a8a138508c01c758e5f5bc0ce4286c4f7028b8dd7ac3d0"},
    {file = "ruamel.yaml.clib-0.2.7-cp37-cp37m-manylinux2014_aarch64.whl", hash = "sha256:40d030e2329ce5286d6b231b8726959ebbe0404c92f0a578c0e2482182e38282"},
    {file = "ruamel.yaml.clib-0.2.7-cp37-cp37m-manylinux_2_17_x86_64.manylinux2014_x86_64.manylinux_2_24_x86_64.whl", hash = "sha256:c3ca1fbba4ae962521e5eb66d72998b51f0f4d0f608d3c0347a48e1af262efa7"},
    {file = "ruamel.yaml.clib-0.2.7-cp37-cp37m-win32.whl", hash = "sha256:7bdb4c06b063f6fd55e472e201317a3bb6cdeeee5d5a38512ea5c01e1acbdd93"},
    {file = "ruamel.yaml.clib-0.2.7-cp37-cp37m-win_amd64.whl", hash = "sha256:be2a7ad8fd8f7442b24323d24ba0b56c51219513cfa45b9ada3b87b76c374d4b"},
    {file = "ruamel.yaml.clib-0.2.7-cp38-cp38-macosx_10_9_x86_64.whl", hash = "sha256:91a789b4aa0097b78c93e3dc4b40040ba55bef518f84a40d4442f713b4094acb"},
    {file = "ruamel.yaml.clib-0.2.7-cp38-cp38-macosx_12_0_arm64.whl", hash = "sha256:99e77daab5d13a48a4054803d052ff40780278240a902b880dd37a51ba01a307"},
    {file = "ruamel.yaml.clib-0.2.7-cp38-cp38-manylinux2014_aarch64.whl", hash = "sha256:3243f48ecd450eddadc2d11b5feb08aca941b5cd98c9b1db14b2fd128be8c697"},
    {file = "ruamel.yaml.clib-0.2.7-cp38-cp38-manylinux_2_17_x86_64.manylinux2014_x86_64.manylinux_2_24_x86_64.whl", hash = "sha256:8831a2cedcd0f0927f788c5bdf6567d9dc9cc235646a434986a852af1cb54b4b"},
    {file = "ruamel.yaml.clib-0.2.7-cp38-cp38-win32.whl", hash = "sha256:3110a99e0f94a4a3470ff67fc20d3f96c25b13d24c6980ff841e82bafe827cac"},
    {file = "ruamel.yaml.clib-0.2.7-cp38-cp38-win_amd64.whl", hash = "sha256:92460ce908546ab69770b2e576e4f99fbb4ce6ab4b245345a3869a0a0410488f"},
    {file = "ruamel.yaml.clib-0.2.7-cp39-cp39-macosx_10_9_x86_64.whl", hash = "sha256:5bc0667c1eb8f83a3752b71b9c4ba55ef7c7058ae57022dd9b29065186a113d9"},
    {file = "ruamel.yaml.clib-0.2.7-cp39-cp39-macosx_12_0_arm64.whl", hash = "sha256:4a4d8d417868d68b979076a9be6a38c676eca060785abaa6709c7b31593c35d1"},
    {file = "ruamel.yaml.clib-0.2.7-cp39-cp39-manylinux2014_aarch64.whl", hash = "sha256:bf9a6bc4a0221538b1a7de3ed7bca4c93c02346853f44e1cd764be0023cd3640"},
    {file = "ruamel.yaml.clib-0.2.7-cp39-cp39-manylinux_2_17_x86_64.manylinux2014_x86_64.manylinux_2_24_x86_64.whl", hash = "sha256:a7b301ff08055d73223058b5c46c55638917f04d21577c95e00e0c4d79201a6b"},
    {file = "ruamel.yaml.clib-0.2.7-cp39-cp39-win32.whl", hash = "sha256:d5e51e2901ec2366b79f16c2299a03e74ba4531ddcfacc1416639c557aef0ad8"},
    {file = "ruamel.yaml.clib-0.2.7-cp39-cp39-win_amd64.whl", hash = "sha256:184faeaec61dbaa3cace407cffc5819f7b977e75360e8d5ca19461cd851a5fc5"},
    {file = "ruamel.yaml.clib-0.2.7.tar.gz", hash = "sha256:1f08fd5a2bea9c4180db71678e850b995d2a5f4537be0e94557668cf0f5f9497"},
]
safety = [
    {file = "safety-2.3.1-py3-none-any.whl", hash = "sha256:8f098d12b607db2756886280e85c28ece8db1bba4f45fc5f981f4663217bd619"},
    {file = "safety-2.3.1.tar.gz", hash = "sha256:6e6fcb7d4e8321098cf289f59b65051cafd3467f089c6e57c9f894ae32c23b71"},
]
six = [
    {file = "six-1.16.0-py2.py3-none-any.whl", hash = "sha256:8abb2f1d86890a2dfb989f9a77cfcfd3e47c2a354b01111771326f8aa26e0254"},
    {file = "six-1.16.0.tar.gz", hash = "sha256:1e61c37477a1626458e36f7b1d82aa5c9b094fa4802892072e49de9c60c4c926"},
]
smmap = [
    {file = "smmap-5.0.0-py3-none-any.whl", hash = "sha256:2aba19d6a040e78d8b09de5c57e96207b09ed71d8e55ce0959eeee6c8e190d94"},
    {file = "smmap-5.0.0.tar.gz", hash = "sha256:c840e62059cd3be204b0c9c9f74be2c09d5648eddd4580d9314c3ecde0b30936"},
]
snowballstemmer = [
    {file = "snowballstemmer-2.2.0-py2.py3-none-any.whl", hash = "sha256:c8e1716e83cc398ae16824e5572ae04e0d9fc2c6b985fb0f900f5f0c96ecba1a"},
    {file = "snowballstemmer-2.2.0.tar.gz", hash = "sha256:09b16deb8547d3412ad7b590689584cd0fe25ec8db3be37788be3810cbf19cb1"},
]
soupsieve = [
    {file = "soupsieve-2.3.2.post1-py3-none-any.whl", hash = "sha256:3b2503d3c7084a42b1ebd08116e5f81aadfaea95863628c80a3b774a11b7c759"},
    {file = "soupsieve-2.3.2.post1.tar.gz", hash = "sha256:fc53893b3da2c33de295667a0e19f078c14bf86544af307354de5fcf12a3f30d"},
]
sphinx = [
    {file = "Sphinx-5.3.0.tar.gz", hash = "sha256:51026de0a9ff9fc13c05d74913ad66047e104f56a129ff73e174eb5c3ee794b5"},
    {file = "sphinx-5.3.0-py3-none-any.whl", hash = "sha256:060ca5c9f7ba57a08a1219e547b269fadf125ae25b06b9fa7f66768efb652d6d"},
]
sphinx-autobuild = [
    {file = "sphinx-autobuild-2021.3.14.tar.gz", hash = "sha256:de1ca3b66e271d2b5b5140c35034c89e47f263f2cd5db302c9217065f7443f05"},
    {file = "sphinx_autobuild-2021.3.14-py3-none-any.whl", hash = "sha256:8fe8cbfdb75db04475232f05187c776f46f6e9e04cacf1e49ce81bdac649ccac"},
]
sphinx-basic-ng = [
    {file = "sphinx_basic_ng-1.0.0b1-py3-none-any.whl", hash = "sha256:ade597a3029c7865b24ad0eda88318766bcc2f9f4cef60df7e28126fde94db2a"},
    {file = "sphinx_basic_ng-1.0.0b1.tar.gz", hash = "sha256:89374bd3ccd9452a301786781e28c8718e99960f2d4f411845ea75fc7bb5a9b0"},
]
sphinx-click = [
    {file = "sphinx-click-4.3.0.tar.gz", hash = "sha256:bd4db5d3c1bec345f07af07b8e28a76cfc5006d997984e38ae246bbf8b9a3b38"},
    {file = "sphinx_click-4.3.0-py3-none-any.whl", hash = "sha256:23e85a3cb0b728a421ea773699f6acadefae171d1a764a51dd8ec5981503ccbe"},
]
sphinxcontrib-applehelp = [
    {file = "sphinxcontrib-applehelp-1.0.2.tar.gz", hash = "sha256:a072735ec80e7675e3f432fcae8610ecf509c5f1869d17e2eecff44389cdbc58"},
    {file = "sphinxcontrib_applehelp-1.0.2-py2.py3-none-any.whl", hash = "sha256:806111e5e962be97c29ec4c1e7fe277bfd19e9652fb1a4392105b43e01af885a"},
]
sphinxcontrib-devhelp = [
    {file = "sphinxcontrib-devhelp-1.0.2.tar.gz", hash = "sha256:ff7f1afa7b9642e7060379360a67e9c41e8f3121f2ce9164266f61b9f4b338e4"},
    {file = "sphinxcontrib_devhelp-1.0.2-py2.py3-none-any.whl", hash = "sha256:8165223f9a335cc1af7ffe1ed31d2871f325254c0423bc0c4c7cd1c1e4734a2e"},
]
sphinxcontrib-htmlhelp = [
    {file = "sphinxcontrib-htmlhelp-2.0.0.tar.gz", hash = "sha256:f5f8bb2d0d629f398bf47d0d69c07bc13b65f75a81ad9e2f71a63d4b7a2f6db2"},
    {file = "sphinxcontrib_htmlhelp-2.0.0-py2.py3-none-any.whl", hash = "sha256:d412243dfb797ae3ec2b59eca0e52dac12e75a241bf0e4eb861e450d06c6ed07"},
]
sphinxcontrib-jsmath = [
    {file = "sphinxcontrib-jsmath-1.0.1.tar.gz", hash = "sha256:a9925e4a4587247ed2191a22df5f6970656cb8ca2bd6284309578f2153e0c4b8"},
    {file = "sphinxcontrib_jsmath-1.0.1-py2.py3-none-any.whl", hash = "sha256:2ec2eaebfb78f3f2078e73666b1415417a116cc848b72e5172e596c871103178"},
]
sphinxcontrib-qthelp = [
    {file = "sphinxcontrib-qthelp-1.0.3.tar.gz", hash = "sha256:4c33767ee058b70dba89a6fc5c1892c0d57a54be67ddd3e7875a18d14cba5a72"},
    {file = "sphinxcontrib_qthelp-1.0.3-py2.py3-none-any.whl", hash = "sha256:bd9fc24bcb748a8d51fd4ecaade681350aa63009a347a8c14e637895444dfab6"},
]
sphinxcontrib-serializinghtml = [
    {file = "sphinxcontrib-serializinghtml-1.1.5.tar.gz", hash = "sha256:aa5f6de5dfdf809ef505c4895e51ef5c9eac17d0f287933eb49ec495280b6952"},
    {file = "sphinxcontrib_serializinghtml-1.1.5-py2.py3-none-any.whl", hash = "sha256:352a9a00ae864471d3a7ead8d7d79f5fc0b57e8b3f95e9867eb9eb28999b92fd"},
]
stevedore = [
    {file = "stevedore-4.1.1-py3-none-any.whl", hash = "sha256:aa6436565c069b2946fe4ebff07f5041e0c8bf18c7376dd29edf80cf7d524e4e"},
    {file = "stevedore-4.1.1.tar.gz", hash = "sha256:7f8aeb6e3f90f96832c301bff21a7eb5eefbe894c88c506483d355565d88cc1a"},
]
tokenize-rt = [
    {file = "tokenize_rt-5.0.0-py2.py3-none-any.whl", hash = "sha256:c67772c662c6b3dc65edf66808577968fb10badfc2042e3027196bed4daf9e5a"},
    {file = "tokenize_rt-5.0.0.tar.gz", hash = "sha256:3160bc0c3e8491312d0485171dea861fc160a240f5f5766b72a1165408d10740"},
]
toml = [
    {file = "toml-0.10.2-py2.py3-none-any.whl", hash = "sha256:806143ae5bfb6a3c6e736a764057db0e6a0e05e338b5630894a5f779cabb4f9b"},
    {file = "toml-0.10.2.tar.gz", hash = "sha256:b3bda1d108d5dd99f4a20d24d9c348e91c4db7ab1b749200bded2f839ccbe68f"},
]
tomli = [
    {file = "tomli-2.0.1-py3-none-any.whl", hash = "sha256:939de3e7a6161af0c887ef91b7d41a53e7c5a1ca976325f429cb46ea9bc30ecc"},
    {file = "tomli-2.0.1.tar.gz", hash = "sha256:de526c12914f0c550d15924c62d72abc48d6fe7364aa87328337a31007fe8a4f"},
]
tornado = [
    {file = "tornado-6.2-cp37-abi3-macosx_10_9_universal2.whl", hash = "sha256:20f638fd8cc85f3cbae3c732326e96addff0a15e22d80f049e00121651e82e72"},
    {file = "tornado-6.2-cp37-abi3-macosx_10_9_x86_64.whl", hash = "sha256:87dcafae3e884462f90c90ecc200defe5e580a7fbbb4365eda7c7c1eb809ebc9"},
    {file = "tornado-6.2-cp37-abi3-manylinux_2_17_aarch64.manylinux2014_aarch64.whl", hash = "sha256:ba09ef14ca9893954244fd872798b4ccb2367c165946ce2dd7376aebdde8e3ac"},
    {file = "tornado-6.2-cp37-abi3-manylinux_2_5_i686.manylinux1_i686.manylinux_2_17_i686.manylinux2014_i686.whl", hash = "sha256:b8150f721c101abdef99073bf66d3903e292d851bee51910839831caba341a75"},
    {file = "tornado-6.2-cp37-abi3-manylinux_2_5_x86_64.manylinux1_x86_64.manylinux_2_17_x86_64.manylinux2014_x86_64.whl", hash = "sha256:d3a2f5999215a3a06a4fc218026cd84c61b8b2b40ac5296a6db1f1451ef04c1e"},
    {file = "tornado-6.2-cp37-abi3-musllinux_1_1_aarch64.whl", hash = "sha256:5f8c52d219d4995388119af7ccaa0bcec289535747620116a58d830e7c25d8a8"},
    {file = "tornado-6.2-cp37-abi3-musllinux_1_1_i686.whl", hash = "sha256:6fdfabffd8dfcb6cf887428849d30cf19a3ea34c2c248461e1f7d718ad30b66b"},
    {file = "tornado-6.2-cp37-abi3-musllinux_1_1_x86_64.whl", hash = "sha256:1d54d13ab8414ed44de07efecb97d4ef7c39f7438cf5e976ccd356bebb1b5fca"},
    {file = "tornado-6.2-cp37-abi3-win32.whl", hash = "sha256:5c87076709343557ef8032934ce5f637dbb552efa7b21d08e89ae7619ed0eb23"},
    {file = "tornado-6.2-cp37-abi3-win_amd64.whl", hash = "sha256:e5f923aa6a47e133d1cf87d60700889d7eae68988704e20c75fb2d65677a8e4b"},
    {file = "tornado-6.2.tar.gz", hash = "sha256:9b630419bde84ec666bfd7ea0a4cb2a8a651c2d5cccdbdd1972a0c859dfc3c13"},
]
typeguard = [
    {file = "typeguard-2.13.3-py3-none-any.whl", hash = "sha256:5e3e3be01e887e7eafae5af63d1f36c849aaa94e3a0112097312aabfa16284f1"},
    {file = "typeguard-2.13.3.tar.gz", hash = "sha256:00edaa8da3a133674796cf5ea87d9f4b4c367d77476e185e80251cc13dfbb8c4"},
]
typing-extensions = [
    {file = "typing_extensions-4.4.0-py3-none-any.whl", hash = "sha256:16fa4864408f655d35ec496218b85f79b3437c829e93320c7c9215ccfd92489e"},
    {file = "typing_extensions-4.4.0.tar.gz", hash = "sha256:1511434bb92bf8dd198c12b1cc812e800d4181cfcb867674e0f8279cc93087aa"},
]
urllib3 = [
    {file = "urllib3-1.26.12-py2.py3-none-any.whl", hash = "sha256:b930dd878d5a8afb066a637fbb35144fe7901e3b209d1cd4f524bd0e9deee997"},
    {file = "urllib3-1.26.12.tar.gz", hash = "sha256:3fa96cf423e6987997fc326ae8df396db2a8b7c667747d47ddd8ecba91f4a74e"},
]
virtualenv = [
    {file = "virtualenv-20.16.7-py3-none-any.whl", hash = "sha256:efd66b00386fdb7dbe4822d172303f40cd05e50e01740b19ea42425cbe653e29"},
    {file = "virtualenv-20.16.7.tar.gz", hash = "sha256:8691e3ff9387f743e00f6bb20f70121f5e4f596cae754531f2b3b3a1b1ac696e"},
]
xdoctest = [
    {file = "xdoctest-1.1.0-py3-none-any.whl", hash = "sha256:da330c4dacee51f3c785820bc743188fb6f7c64c5fa1c54bff8836b3cf23d69b"},
    {file = "xdoctest-1.1.0.tar.gz", hash = "sha256:0fd4fad7932f0a2f082dfdfb857dd6ca41603757586c39b1e5b4d333fc389f8a"},
]
zipp = [
    {file = "zipp-3.10.0-py3-none-any.whl", hash = "sha256:4fcb6f278987a6605757302a6e40e896257570d11c51628968ccb2a47e80c6c1"},
    {file = "zipp-3.10.0.tar.gz", hash = "sha256:7a7262fd930bd3e36c50b9a64897aec3fafff3dfdeec9623ae22b40e93f99bb8"},
]<|MERGE_RESOLUTION|>--- conflicted
+++ resolved
@@ -563,24 +563,15 @@
 
 [[package]]
 name = "platformdirs"
-<<<<<<< HEAD
-version = "2.5.3"
-=======
 version = "2.5.4"
->>>>>>> 232f6969
 description = "A small Python package for determining appropriate platform-specific dirs, e.g. a \"user data dir\"."
 category = "dev"
 optional = false
 python-versions = ">=3.7"
 
 [package.extras]
-<<<<<<< HEAD
-docs = ["furo (>=2022.9.29)", "proselint (>=0.13)", "sphinx-autodoc-typehints (>=1.19.4)", "sphinx (>=5.3)"]
-test = ["appdirs (==1.4.4)", "pytest-cov (>=4)", "pytest-mock (>=3.10)", "pytest (>=7.2)"]
-=======
 docs = ["furo (>=2022.9.29)", "proselint (>=0.13)", "sphinx (>=5.3)", "sphinx-autodoc-typehints (>=1.19.4)"]
 test = ["appdirs (==1.4.4)", "pytest (>=7.2)", "pytest-cov (>=4)", "pytest-mock (>=3.10)"]
->>>>>>> 232f6969
 
 [[package]]
 name = "pre-commit"
@@ -683,11 +674,7 @@
 
 [[package]]
 name = "pyupgrade"
-<<<<<<< HEAD
-version = "3.2.1"
-=======
 version = "3.2.2"
->>>>>>> 232f6969
 description = "A tool to automatically upgrade syntax for newer versions."
 category = "dev"
 optional = false
@@ -1409,13 +1396,8 @@
     {file = "pep8_naming-0.13.2-py3-none-any.whl", hash = "sha256:59e29e55c478db69cffbe14ab24b5bd2cd615c0413edf790d47d3fb7ba9a4e23"},
 ]
 platformdirs = [
-<<<<<<< HEAD
-    {file = "platformdirs-2.5.3-py3-none-any.whl", hash = "sha256:0cb405749187a194f444c25c82ef7225232f11564721eabffc6ec70df83b11cb"},
-    {file = "platformdirs-2.5.3.tar.gz", hash = "sha256:6e52c21afff35cb659c6e52d8b4d61b9bd544557180440538f255d9382c8cbe0"},
-=======
     {file = "platformdirs-2.5.4-py3-none-any.whl", hash = "sha256:af0276409f9a02373d540bf8480021a048711d572745aef4b7842dad245eba10"},
     {file = "platformdirs-2.5.4.tar.gz", hash = "sha256:1006647646d80f16130f052404c6b901e80ee4ed6bef6792e1f238a8969106f7"},
->>>>>>> 232f6969
 ]
 pre-commit = [
     {file = "pre_commit-2.20.0-py2.py3-none-any.whl", hash = "sha256:51a5ba7c480ae8072ecdb6933df22d2f812dc897d5fe848778116129a681aac7"},
@@ -1454,13 +1436,8 @@
     {file = "pytz-2022.6.tar.gz", hash = "sha256:e89512406b793ca39f5971bc999cc538ce125c0e51c27941bef4568b460095e2"},
 ]
 pyupgrade = [
-<<<<<<< HEAD
-    {file = "pyupgrade-3.2.1-py2.py3-none-any.whl", hash = "sha256:a33650cc912253076dd99b7725c826d579d3b069f352ae10e34de6e46194f566"},
-    {file = "pyupgrade-3.2.1.tar.gz", hash = "sha256:61b69c0e89fca476082f5df04f72d48bdb49a662a0d74b19269e95b750b80ebe"},
-=======
     {file = "pyupgrade-3.2.2-py2.py3-none-any.whl", hash = "sha256:16c0e3a6ac2d83cd0fd30c138af5504918c59d584344f60a15d5f8009b11a0ed"},
     {file = "pyupgrade-3.2.2.tar.gz", hash = "sha256:6bfa246fb9d94e490fad37980bcfc05b9494183ff29d9100ef4f7f22a952ce67"},
->>>>>>> 232f6969
 ]
 pyyaml = [
     {file = "PyYAML-6.0-cp310-cp310-macosx_10_9_x86_64.whl", hash = "sha256:d4db7c7aef085872ef65a8fd7d6d09a14ae91f691dec3e87ee5ee0539d516f53"},
